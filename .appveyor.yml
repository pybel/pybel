--- conflicted
+++ resolved
@@ -10,13 +10,8 @@
 build: off
 
 install:
-<<<<<<< HEAD
-  - "%PYTHON%\\python.exe -m pip install tox"
-  - "%PYTHON%\\python.exe -m pip install --upgrade pip"
-=======
   - "%PYTHON%\\python.exe -m pip install -U pip"
   - "%PYTHON%\\python.exe -m pip install -U --force-reinstall setuptools tox"
->>>>>>> 5843151c
 
 test_script:
   - "%PYTHON%\\python.exe -m tox -e py"