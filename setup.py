--- conflicted
+++ resolved
@@ -46,11 +46,6 @@
 
 EXTRAS_REQUIRE = {
     'indra': ['indra'],
-<<<<<<< HEAD
-    'deployment': ['artifactory'],
-=======
-    'owl': ['onto2nx'],
->>>>>>> 5e991411
     'ndex': ['ndex2'],
     'neo4j': ['py2neo'],
 }
