import logging
import os
import unittest

import networkx as nx
import ontospy
from requests.compat import urlparse

from pybel import BELGraph
from pybel.constants import FUNCTION, NAMESPACE, NAME
from pybel.manager.utils import urldefrag, OWLParser
from pybel.parser.parse_bel import BelParser
from pybel.parser.utils import any_subdict_matches

try:
    from unittest import mock
except ImportError:
    import mock

dir_path = os.path.dirname(os.path.realpath(__file__))
owl_dir_path = os.path.join(dir_path, 'owl')
bel_dir_path = os.path.join(dir_path, 'bel')
belns_dir_path = os.path.join(dir_path, 'belns')
belanno_dir_path = os.path.join(dir_path, 'belanno')
beleq_dir_path = os.path.join(dir_path, 'beleq')

test_bel = os.path.join(bel_dir_path, 'test_bel.bel')
test_bel_4 = os.path.join(bel_dir_path, 'test_bel_owl_extension.bel')
test_bel_slushy = os.path.join(bel_dir_path, 'slushy.bel')
test_bel_thorough = os.path.join(bel_dir_path, 'thorough.bel')

test_owl_1 = os.path.join(owl_dir_path, 'pizza_onto.owl')
test_owl_2 = os.path.join(owl_dir_path, 'wine.owl')
test_owl_3 = os.path.join(owl_dir_path, 'ado.owl')

test_an_1 = os.path.join(belanno_dir_path, 'test_an_1.belanno')

test_ns_1 = os.path.join(belns_dir_path, 'test_ns_1.belns')
test_ns_2 = os.path.join(belns_dir_path, 'test_ns_1_updated.belns')

test_eq_1 = os.path.join(beleq_dir_path, 'disease-ontology.beleq')
test_eq_2 = os.path.join(beleq_dir_path, 'mesh-diseases.beleq')

test_citation_dict = dict(type='PubMed', name='TestName', reference='1235813')
test_citation_bel = 'SET Citation = {{"{type}","{name}","{reference}"}}'.format(**test_citation_dict)
test_evidence_text = 'I read it on Twitter'
test_evidence_bel = 'SET Evidence = "{}"'.format(test_evidence_text)

CHEBI_KEYWORD = 'CHEBI'
CHEBI_URL = 'http://resources.openbel.org/belframework/20150611/namespace/chebi.belns'
CELL_LINE_KEYWORD = 'CellLine'
CELL_LINE_URL = 'http://resources.openbel.org/belframework/20150611/annotation/cell-line.belanno'
HGNC_KEYWORD = 'HGNC'
HGNC_URL = 'http://resources.openbel.org/belframework/20150611/namespace/hgnc-human-genes.belns'
MESH_DISEASES_KEYWORD = 'MeSHDisease'
MESH_DISEASES_URL = "http://resources.openbel.org/belframework/20150611/annotation/mesh-diseases.belanno"

pizza_iri = 'http://www.lesfleursdunormal.fr/static/_downloads/pizza_onto.owl'
wine_iri = 'http://www.w3.org/TR/2003/PR-owl-guide-20031209/wine'

AKT1 = ('Protein', 'HGNC', 'AKT1')
EGFR = ('Protein', 'HGNC', 'EGFR')
FADD = ('Protein', 'HGNC', 'FADD')
CASP8 = ('Protein', 'HGNC', 'CASP8')

log = logging.getLogger('pybel')


def assertHasNode(self, member, graph, **kwargs):
    self.assertTrue(graph.has_node(member), msg='{} not found in {}'.format(member, graph))
    if kwargs:
        missing = set(kwargs) - set(graph.node[member])
        self.assertFalse(missing, msg="Missing {} in node data".format(', '.join(sorted(missing))))
        self.assertTrue(all(kwarg in graph.node[member] for kwarg in kwargs),
                        msg="Missing kwarg in node data")
        self.assertEqual(kwargs, {k: graph.node[member][k] for k in kwargs},
                         msg="Wrong values in node data")


def assertHasEdge(self, u, v, graph, **kwargs):
    self.assertTrue(graph.has_edge(u, v), msg='Edge ({}, {}) not in graph {}'.format(u, v, graph))
    if kwargs:
        msg_format = 'No edge ({}, {}) with correct properties. expected {} but got {}'
        self.assertTrue(any_subdict_matches(graph.edge[u][v], kwargs),
                        msg=msg_format.format(u, v, kwargs, graph.edge[u][v]))


class TestTokenParserBase(unittest.TestCase):
    @classmethod
    def setUpClass(cls):
        cls.parser = BelParser(complete_origin=True)

    def setUp(self):
        self.parser.clear()

    def assertHasNode(self, member, **kwargs):
        assertHasNode(self, member, self.parser.graph, **kwargs)

    def assertHasEdge(self, u, v, **kwargs):
        assertHasEdge(self, u, v, self.parser.graph, **kwargs)


class BelReconstitutionMixin(unittest.TestCase):
    def bel_1_reconstituted(self, g, check_metadata=True):
        self.assertIsNotNone(g)
        self.assertIsInstance(g, BELGraph)

        # FIXME this doesn't work for GraphML IO
        if check_metadata:
            self.assertEqual(expected_test_bel_metadata, g.document)

        assertHasNode(self, AKT1, g, **{FUNCTION: 'Protein', NAMESPACE: 'HGNC', NAME: 'AKT1'})
        assertHasNode(self, EGFR, g, **{FUNCTION: 'Protein', NAMESPACE: 'HGNC', NAME: 'EGFR'})
        assertHasNode(self, FADD, g, **{FUNCTION: 'Protein', NAMESPACE: 'HGNC', NAME: 'FADD'})
        assertHasNode(self, CASP8, g, **{FUNCTION: 'Protein', NAMESPACE: 'HGNC', NAME: 'CASP8'})

        assertHasEdge(self, AKT1, EGFR, g, relation='increases', TESTAN1="1")
        assertHasEdge(self, EGFR, FADD, g, relation='decreases', TESTAN1="1", TESTAN2="3")
        assertHasEdge(self, EGFR, CASP8, g, relation='directlyDecreases', TESTAN1="1", TESTAN2="3")
        assertHasEdge(self, FADD, CASP8, g, relation='increases', TESTAN1="2")
        assertHasEdge(self, AKT1, CASP8, g, relation='association', TESTAN1="2")


expected_test_bel_metadata = {
    'name': "PyBEL Test Document 1",
    "description": "Made for testing PyBEL parsing",
    'version': "1.6",
    'copyright': "Copyright (c) Charles Tapley Hoyt. All Rights Reserved.",
    'authors': "Charles Tapley Hoyt",
    'licenses': "WTF License",
    'contact': "charles.hoyt@scai.fraunhofer.de"
}

expected_test_bel_3_metadata = {
    'name': "PyBEL Test Document 3",
    "description": "Made for testing PyBEL parsing",
    'version': "1.6",
    'copyright': "Copyright (c) Charles Tapley Hoyt. All Rights Reserved.",
    'authors': "Charles Tapley Hoyt",
    'licenses': "WTF License",
    'contact': "charles.hoyt@scai.fraunhofer.de"
}

expected_test_bel_4_metadata = {
    'name': "PyBEL Test Document 4",
    'description': "Tests the use of OWL ontologies as namespaces",
    'version': "1.6",
    'copyright': "Copyright (c) Charles Tapley Hoyt. All Rights Reserved.",
    'authors': "Charles Tapley Hoyt",
    'licenses': "WTF License",
    'contact': "charles.hoyt@scai.fraunhofer.de"
}


def get_uri_name(url):
    url_parsed = urlparse(url)
    url_parts = url_parsed.path.split('/')
    return url_parts[-1]


class MockResponse:
    """See http://stackoverflow.com/questions/15753390/python-mock-requests-and-the-response"""

    def __init__(self, mock_url):
        name = get_uri_name(mock_url)

        if mock_url.endswith('.belns'):
            self.path = os.path.join(belns_dir_path, name)
        elif mock_url.endswith('.belanno'):
            self.path = os.path.join(belanno_dir_path, name)
        elif mock_url.endswith('.beleq'):
            self.path = os.path.join(beleq_dir_path, name)
        elif mock_url == wine_iri:
            self.path = test_owl_2
        elif mock_url == pizza_iri:
            self.path = test_owl_1
        else:
            raise ValueError('Invalid extension')

        if not os.path.exists(self.path):
            raise ValueError("file doesn't exist: {}".format(self.path))

    def iter_lines(self):
        with open(self.path, 'rb') as f:
            for line in f:
                yield line


class MockSession:
    """Patches the session object so requests can be redirected through the filesystem without rewriting BEL files"""

    def __init__(self):
        pass

    def mount(self, prefix, adapter):
        pass

    @staticmethod
    def get(url):
        return MockResponse(url)


mock_bel_resources = mock.patch('pybel.utils.requests.Session', side_effect=MockSession)


def help_check_hgnc(self, namespace_dict):
    self.assertIn(HGNC_KEYWORD, namespace_dict)

    self.assertIn('MHS2', namespace_dict[HGNC_KEYWORD])
    self.assertEqual(set('G'), set(namespace_dict[HGNC_KEYWORD]['MHS2']))

    self.assertIn('MIATNB', namespace_dict[HGNC_KEYWORD])
    self.assertEqual(set('GR'), set(namespace_dict[HGNC_KEYWORD]['MIATNB']))

    self.assertIn('MIA', namespace_dict[HGNC_KEYWORD])
    self.assertEqual(set('GRP'), set(namespace_dict[HGNC_KEYWORD]['MIA']))


<<<<<<< HEAD
class BelThoroughTestMixin(unittest.TestCase):
    def bel_thorough_reconstituted(self, g, check_metadata=True):
        self.assertIsNotNone(g)
        self.assertIsInstance(g, BELGraph)

        assertHasNode(self, ('Abundance', 'CHEBI', 'oxygen atom'), g)

        self.fail('Thorough testing is not implemented yet! Trust nothing!')
=======
def parse_owl_pybel_resolver(iri):
    path = os.path.join(owl_dir_path, get_uri_name(iri))

    if not os.path.exists(path) and '.' not in path:
        path = '{}.owl'.format(path)

    return OWLParser(file=path)


mock_parse_owl_pybel = mock.patch('pybel.manager.utils.parse_owl_pybel', side_effect=parse_owl_pybel_resolver)


def parse_owl_ontospy_resolver(iri):
    path = os.path.join(owl_dir_path, get_uri_name(iri))
    o = ontospy.Ontospy(path)

    g = nx.DiGraph(IRI=iri)

    for cls in o.classes:
        g.add_node(cls.locale, type='Class')

        for parent in cls.parents():
            g.add_edge(cls.locale, parent.locale, type='SubClassOf')

        for instance in cls.instances():
            _, frag = urldefrag(instance)
            g.add_edge(frag, cls.locale, type='ClassAssertion')

    return g


mock_parse_owl_ontospy = mock.patch('pybel.manager.utils.parse_owl_ontospy', side_effect=parse_owl_ontospy_resolver)
>>>>>>> f5c9b1e7
<|MERGE_RESOLUTION|>--- conflicted
+++ resolved
@@ -216,7 +216,39 @@
     self.assertEqual(set('GRP'), set(namespace_dict[HGNC_KEYWORD]['MIA']))
 
 
-<<<<<<< HEAD
+def parse_owl_pybel_resolver(iri):
+    path = os.path.join(owl_dir_path, get_uri_name(iri))
+
+    if not os.path.exists(path) and '.' not in path:
+        path = '{}.owl'.format(path)
+
+    return OWLParser(file=path)
+
+
+mock_parse_owl_pybel = mock.patch('pybel.manager.utils.parse_owl_pybel', side_effect=parse_owl_pybel_resolver)
+
+
+def parse_owl_ontospy_resolver(iri):
+    path = os.path.join(owl_dir_path, get_uri_name(iri))
+    o = ontospy.Ontospy(path)
+
+    g = nx.DiGraph(IRI=iri)
+
+    for cls in o.classes:
+        g.add_node(cls.locale, type='Class')
+
+        for parent in cls.parents():
+            g.add_edge(cls.locale, parent.locale, type='SubClassOf')
+
+        for instance in cls.instances():
+            _, frag = urldefrag(instance)
+            g.add_edge(frag, cls.locale, type='ClassAssertion')
+
+    return g
+
+
+mock_parse_owl_ontospy = mock.patch('pybel.manager.utils.parse_owl_ontospy', side_effect=parse_owl_ontospy_resolver)
+
 class BelThoroughTestMixin(unittest.TestCase):
     def bel_thorough_reconstituted(self, g, check_metadata=True):
         self.assertIsNotNone(g)
@@ -224,38 +256,4 @@
 
         assertHasNode(self, ('Abundance', 'CHEBI', 'oxygen atom'), g)
 
-        self.fail('Thorough testing is not implemented yet! Trust nothing!')
-=======
-def parse_owl_pybel_resolver(iri):
-    path = os.path.join(owl_dir_path, get_uri_name(iri))
-
-    if not os.path.exists(path) and '.' not in path:
-        path = '{}.owl'.format(path)
-
-    return OWLParser(file=path)
-
-
-mock_parse_owl_pybel = mock.patch('pybel.manager.utils.parse_owl_pybel', side_effect=parse_owl_pybel_resolver)
-
-
-def parse_owl_ontospy_resolver(iri):
-    path = os.path.join(owl_dir_path, get_uri_name(iri))
-    o = ontospy.Ontospy(path)
-
-    g = nx.DiGraph(IRI=iri)
-
-    for cls in o.classes:
-        g.add_node(cls.locale, type='Class')
-
-        for parent in cls.parents():
-            g.add_edge(cls.locale, parent.locale, type='SubClassOf')
-
-        for instance in cls.instances():
-            _, frag = urldefrag(instance)
-            g.add_edge(frag, cls.locale, type='ClassAssertion')
-
-    return g
-
-
-mock_parse_owl_ontospy = mock.patch('pybel.manager.utils.parse_owl_ontospy', side_effect=parse_owl_ontospy_resolver)
->>>>>>> f5c9b1e7
+        self.fail('Thorough testing is not implemented yet! Trust nothing!')