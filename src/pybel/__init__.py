--- conflicted
+++ resolved
@@ -8,11 +8,7 @@
 
 __all__ = graph.__all__
 
-<<<<<<< HEAD
-__version__ = '0.2.3'
-=======
 __version__ = '0.2.4-dev'
->>>>>>> 7b5b8c77
 
 __title__ = 'PyBEL'
 __description__ = 'Parsing, validation, and analysis of BEL graphs'
