# -*- coding: utf-8 -*-

"""PyBEL is tested on both Python3 and legacy Python2 installations on Mac OS and Linux using
`Travis CI <https://travis-ci.org/pybel/pybel>`_ as well as on Windows using
`AppVeyor <https://ci.appveyor.com/project/cthoyt/pybel>`_.

Installation
------------
Easiest
~~~~~~~
Download the latest stable code from `PyPI <https://pypi.python.org/pypi/pybel>`_ with:

.. code-block:: sh

   $ python3 -m pip install pybel

Get the Latest
~~~~~~~~~~~~~~~
Download the most recent code from `GitHub <https://github.com/pybel/pybel>`_ with:

.. code-block:: sh

   $ python3 -m pip install git+https://github.com/pybel/pybel.git@develop

For Developers
~~~~~~~~~~~~~~
Clone the repository from `GitHub <https://github.com/pybel/pybel>`_ and install in editable mode with:

.. code-block:: sh

   $ git clone https://github.com/pybel/pybel.git@develop
   $ cd pybel
   $ python3 -m pip install -e .

Extras
------
The ``setup.py`` makes use of the ``extras_require`` argument of :func:`setuptools.setup` in order to make some heavy
packages that support special features of PyBEL optional to install, in order to make the installation more lean by
default. A single extra can be installed from PyPI like :code:`python3 -m pip install -e pybel[ndex]` or multiple can
be installed using a list like :code:`python3 -m pip install -e pybel[ndex,owl]`. Likewise, for developer installation,
extras can be installed in editable mode with :code:`python3 -m pip install -e .[ndex]` or multiple can be installed
using a list like :code:`python3 -m pip install -e .[neo4j,ndex]`. The available extras are:

ndex
~~~~
ndex2 supports download and upload to the `Network Data Exchange <ndexbio.org>`_.

.. seealso::

    - :func:`pybel.to_ndex`
    - :func:`pybel.from_ndex`

<<<<<<< HEAD
deployment
~~~~~~~~~~
This extra installs support for Artifactory and enables many of the functions in :mod:`pybel.resources`
=======
owl
~~~
This extra installs support for using OWL ontologies as namespaces via the :mod:`onto2nx` package. In the future,
this extra will include other wrappers around packages like :mod:`obonet` for OBO support.
>>>>>>> 5e991411

neo4j
~~~~~
This extension installs the :mod:`py2neo` package to support upload and download to Neo4j databases.

.. seealso::

    - :func:`pybel.to_neo4j`

indra
~~~~~
This extra installs support for :mod:`indra`, the integrated network dynamical reasoner and assembler. Because it also
represents biology in BEL-like statements, many statements from PyBEL can be converted to INDRA, and visa-versa. This
package also enables the import of BioPAX, SBML, and SBGN into BEL.

.. seealso::

    - :func:`pybel.from_biopax`
    - :func:`pybel.from_indra_statements`
    - :func:`pybel.from_indra_pickle`
    - :func:`pybel.to_indra`

Caveats
-------
- PyBEL extends the :code:`networkx` for its core data structure. Many of the graphical aspects of :code:`networkx`
  depend on :code:`matplotlib`, which is an optional dependency.
- If :code:`HTMLlib5` is installed, the test that's supposed to fail on a web page being missing actually tries to
  parse it as RDFa, and doesn't fail. Disregard this.

Upgrading
---------
During the current development cycle, programmatic access to the definition and graph caches might become unstable. If 
you have any problems working with the database, try removing it with one of the following commands:

1. Running :code:`pybel manage drop` (unix)
2. Running :code:`python3 -m pybel manage drop` (windows)
3. Removing the folder :code:`~/.pybel`

PyBEL will build a new database and populate it on the next run.
"""

from . import canonicalize, constants, examples, examples, io, struct
from .canonicalize import *
from .examples import *
from .io import *
from .manager import cache_manager, database_io
from .manager.cache_manager import *
from .manager.database_io import *
from .struct import *

__all__ = (
    struct.__all__ +
    io.__all__ +
    canonicalize.__all__ +
    database_io.__all__ +
    cache_manager.__all__ +
    examples.__all__
)

__version__ = '0.11.2-dev'

__title__ = 'PyBEL'
__description__ = 'Parsing, validation, compilation, and data exchange of Biological Expression Language (BEL)'
__url__ = 'https://github.com/pybel/pybel'

__author__ = 'Charles Tapley Hoyt'
__email__ = 'charles.hoyt@scai.fraunhofer.de'

__license__ = 'Apache 2.0 License'
__copyright__ = 'Copyright (c) 2016-2018 Charles Tapley Hoyt'<|MERGE_RESOLUTION|>--- conflicted
+++ resolved
@@ -49,17 +49,6 @@
 
     - :func:`pybel.to_ndex`
     - :func:`pybel.from_ndex`
-
-<<<<<<< HEAD
-deployment
-~~~~~~~~~~
-This extra installs support for Artifactory and enables many of the functions in :mod:`pybel.resources`
-=======
-owl
-~~~
-This extra installs support for using OWL ontologies as namespaces via the :mod:`onto2nx` package. In the future,
-this extra will include other wrappers around packages like :mod:`obonet` for OBO support.
->>>>>>> 5e991411
 
 neo4j
 ~~~~~
