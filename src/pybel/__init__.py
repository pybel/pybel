# -*- coding: utf-8 -*-

"""Parsing, validation, compilation, and data exchange of Biological Expression Language (BEL)."""

from .canonicalize import edge_to_bel, to_bel_script, to_bel_script_gz, to_bel_script_lines
from .dsl import BaseAbundance, BaseEntity
from .io.api import dump, load
<<<<<<< HEAD
from .io.aws import from_s3, to_s3
from .io.bel_commons_client import from_bel_commons, to_bel_commons
from .io.biodati_client import from_biodati, to_biodati
from .io.cx import from_cx, from_cx_file, from_cx_gz, from_cx_jsons, to_cx, to_cx_file, to_cx_gz, to_cx_jsons
=======
from .io.bel_commons_client import from_bel_commons, to_bel_commons
from .io.biodati_client import from_biodati, to_biodati
from .io.cx import from_cx, from_cx_file, from_cx_gz, from_cx_jsons, to_cx, to_cx_file, to_cx_gz, to_cx_jsons
from .io.emmaa import from_emmaa
>>>>>>> d499cd99
from .io.extras import to_csv, to_gsea, to_sif
from .io.fraunhofer_orientdb import from_fraunhofer_orientdb
from .io.gpickle import from_bytes, from_pickle, to_bytes, to_pickle
from .io.graphdati import (
    from_graphdati, from_graphdati_file, from_graphdati_gz, from_graphdati_jsons, to_graphdati, to_graphdati_file,
    to_graphdati_gz, to_graphdati_jsonl, to_graphdati_jsonl_gz, to_graphdati_jsons,
)
from .io.graphml import to_graphml
from .io.hetionet import from_hetionet_file, from_hetionet_gz, from_hetionet_json, get_hetionet
from .io.hipathia import from_hipathia_dfs, from_hipathia_paths, to_hipathia, to_hipathia_dfs
from .io.indra import (
    from_biopax, from_indra_pickle, from_indra_statements, from_indra_statements_json, from_indra_statements_json_file,
    to_indra_statements, to_indra_statements_json, to_indra_statements_json_file,
)
from .io.jgif import (
    from_cbn_jgif, from_cbn_jgif_file, from_jgif, from_jgif_file, from_jgif_gz, from_jgif_jsons, post_jgif, to_jgif,
    to_jgif_file, to_jgif_gz, to_jgif_jsons,
)
from .io.lines import from_bel_script, from_bel_script_url
from .io.neo4j import to_neo4j
from .io.nodelink import (
    from_nodelink, from_nodelink_file, from_nodelink_gz, from_nodelink_jsons, to_nodelink,
    to_nodelink_file, to_nodelink_gz, to_nodelink_jsons,
)
from .io.pynpa import to_npa_dfs, to_npa_directory
from .io.spia import to_spia_dfs, to_spia_excel, to_spia_tsvs
from .io.tsv import to_edgelist, to_tsv
from .io.umbrella_nodelink import to_umbrella_nodelink, to_umbrella_nodelink_file, to_umbrella_nodelink_gz
from .manager import Manager, from_database, to_database
from .struct import BELGraph, Pipeline, Query
from .struct.operations import union
from .version import get_version<|MERGE_RESOLUTION|>--- conflicted
+++ resolved
@@ -5,17 +5,14 @@
 from .canonicalize import edge_to_bel, to_bel_script, to_bel_script_gz, to_bel_script_lines
 from .dsl import BaseAbundance, BaseEntity
 from .io.api import dump, load
-<<<<<<< HEAD
 from .io.aws import from_s3, to_s3
-from .io.bel_commons_client import from_bel_commons, to_bel_commons
-from .io.biodati_client import from_biodati, to_biodati
-from .io.cx import from_cx, from_cx_file, from_cx_gz, from_cx_jsons, to_cx, to_cx_file, to_cx_gz, to_cx_jsons
-=======
-from .io.bel_commons_client import from_bel_commons, to_bel_commons
-from .io.biodati_client import from_biodati, to_biodati
-from .io.cx import from_cx, from_cx_file, from_cx_gz, from_cx_jsons, to_cx, to_cx_file, to_cx_gz, to_cx_jsons
+from .io.bel_commons_client import from_bel_commons, from_bel_commons, to_bel_commons, to_bel_commons
+from .io.biodati_client import from_biodati, from_biodati, to_biodati, to_biodati
+from .io.cx import (
+    from_cx, from_cx, from_cx_file, from_cx_file, from_cx_gz, from_cx_gz, from_cx_jsons, from_cx_jsons,
+    to_cx, to_cx, to_cx_file, to_cx_file, to_cx_gz, to_cx_gz, to_cx_jsons, to_cx_jsons,
+)
 from .io.emmaa import from_emmaa
->>>>>>> d499cd99
 from .io.extras import to_csv, to_gsea, to_sif
 from .io.fraunhofer_orientdb import from_fraunhofer_orientdb
 from .io.gpickle import from_bytes, from_pickle, to_bytes, to_pickle
