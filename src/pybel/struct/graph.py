--- conflicted
+++ resolved
@@ -24,11 +24,9 @@
     NEGATIVE_CORRELATION, NO_CORRELATION, OBJECT, ORTHOLOGOUS, PART_OF, POSITIVE_CORRELATION, PRODUCTS, REACTANTS,
     REGULATES, RELATION, SUBJECT, TRANSCRIBED_TO, TRANSLATED_TO, VARIANTS,
 )
-<<<<<<< HEAD
-from ..dsl import BaseEntity, Gene, MicroRna, Protein, ProteinModification, Rna, activity
-=======
-from ..dsl import BaseAbundance, BaseEntity, ComplexAbundance, Gene, MicroRna, Protein, Reaction, Rna, activity
->>>>>>> 71e151c1
+from ..dsl import (
+    BaseAbundance, BaseEntity, ComplexAbundance, Gene, MicroRna, Protein, ProteinModification, Reaction, Rna, activity,
+)
 from ..parser.exc import BELParserWarning
 from ..typing import EdgeData
 from ..utils import CitationDict, citation_dict, hash_edge
@@ -542,20 +540,10 @@
     add_causes_no_change = partialmethod(add_qualified_edge, relation=CAUSES_NO_CHANGE)
     """Add a :data:`pybel.constants.CAUSES_NO_CHANGE` relationship with :meth:`add_qualified_edge`."""
 
-<<<<<<< HEAD
-    add_inhibits = partialmethod(add_directly_decreases, object_modifier=activity())
-=======
     add_inhibits = partialmethod(add_decreases, object_modifier=activity())
->>>>>>> 71e151c1
     """Add an "inhibits" relationship.
 
     A more specific version of :meth:`add_directly_decreases` that automatically
-    populates the object modifier with an activity."""
-
-    add_activates = partialmethod(add_directly_increases, object_modifier=activity())
-    """Add an "activates" relationship.
-
-    A more specific version of :meth:`add_directly_increases` that automatically
     populates the object modifier with an activity."""
 
     def _modify(
