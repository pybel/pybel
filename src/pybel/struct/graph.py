# -*- coding: utf-8 -*-

<<<<<<< HEAD
"""This module contains the main data structure for PyBEL."""
=======
"""Contains the main data structure for PyBEL"""
>>>>>>> 7589d3b4

import logging
import warnings
from copy import deepcopy

import networkx
from six import string_types

from .operations import left_full_join, left_node_intersection_join, left_outer_join
from ..canonicalize import edge_to_bel, node_to_bel
from ..constants import *
from ..dsl import activity
from ..tokens import node_to_tuple
from ..utils import get_version, hash_edge

__all__ = [
    'BELGraph',
]

log = logging.getLogger(__name__)

RESOURCE_DICTIONARY_NAMES = (
    GRAPH_NAMESPACE_URL,
    GRAPH_NAMESPACE_OWL,
    GRAPH_NAMESPACE_PATTERN,
    GRAPH_ANNOTATION_URL,
    GRAPH_ANNOTATION_OWL,
    GRAPH_ANNOTATION_PATTERN,
    GRAPH_ANNOTATION_LIST,
)


def _clean_annotations(annotations_dict):
    """Fixes formatting of annotation dict

    :type annotations_dict: dict[str,str] or dict[str,set] or dict[str,dict[str,bool]]
    :rtype: dict[str,dict[str,bool]]
    """
    return {
        key: (
            values if isinstance(values, dict) else
            {v: True for v in values} if isinstance(values, set) else
            {values: True}
        )
        for key, values in annotations_dict.items()
    }


class BELGraph(networkx.MultiDiGraph):
    """This class represents biological knowledge assembled in BEL as a network by extending the
    :class:`networkx.MultiDiGraph`.
    """

    def __init__(self, name=None, version=None, description=None, authors=None, contact=None, license=None,
                 copyright=None, disclaimer=None, data=None, **kwargs):
        """The default constructor parses a BEL graph using the built-in :mod:`networkx` methods. For IO, see
        the :mod:`pybel.io` module

        :param str name: The graph's name
        :param str version: The graph's version. Recommended to use `semantic versioning <http://semver.org/>`_ or
                            ``YYYYMMDD`` format.
        :param str description: A description of the graph
        :param str authors: The authors of this graph
        :param str contact: The contact email for this graph
        :param str license: The license for this graph
        :param str copyright: The copyright for this graph
        :param str disclaimer: The disclaimer for this graph
        :param data: initial graph data to pass to :class:`networkx.MultiDiGraph`
        :param kwargs: keyword arguments to pass to :class:`networkx.MultiDiGraph`
        """
        super(BELGraph, self).__init__(data=data, **kwargs)

        self._warnings = []

        if GRAPH_METADATA not in self.graph:
            self.graph[GRAPH_METADATA] = {}

        if name:
            self.name = name

        if version:
            self.version = version

        if description:
            self.description = description

        if authors:
            self.authors = authors

        if contact:
            self.contact = contact

        if license:
            self.license = license

        if copyright:
            self.copyright = copyright

        if disclaimer:
            self.disclaimer = disclaimer

        if GRAPH_PYBEL_VERSION not in self.graph:
            self.graph[GRAPH_PYBEL_VERSION] = get_version()

        for resource_dict in RESOURCE_DICTIONARY_NAMES:
            if resource_dict not in self.graph:
                self.graph[resource_dict] = {}

        if GRAPH_UNCACHED_NAMESPACES not in self.graph:
            self.graph[GRAPH_UNCACHED_NAMESPACES] = set()

    @property
    def document(self):
        """A dictionary holding the metadata from the "Document" section of the BEL script. All keys are normalized
        according to :data:`pybel.constants.DOCUMENT_KEYS`

        :rtype: dict[str,str]
        """
        return self.graph[GRAPH_METADATA]

    @property
    def name(self, *attrs):  # Needs *attrs since it's an override
        """The graph's name, from the ``SET DOCUMENT Name = "..."`` entry in the source BEL script

        :rtype: str
        """
        return self.document.get(METADATA_NAME)

    @name.setter
    def name(self, *attrs, **kwargs):  # Needs *attrs and **kwargs since it's an override
        self.document[METADATA_NAME] = attrs[0]

    @property
    def version(self):
        """The graph's version, from the ``SET DOCUMENT Version = "..."`` entry in the source BEL script

        :rtype: str
        """
        return self.document.get(METADATA_VERSION)

    @version.setter
    def version(self, version):
        self.document[METADATA_VERSION] = version

    @property
    def description(self):
        """The graph's description, from the ``SET DOCUMENT Description = "..."`` entry in the source BEL Script

        :rtype: str
        """
        return self.document.get(METADATA_DESCRIPTION)

    @description.setter
    def description(self, description):
        self.document[METADATA_DESCRIPTION] = description

    @property
    def authors(self):
        """The graph's description, from the ``SET DOCUMENT Authors = "..."`` entry in the source BEL Script

        :rtype: str
        """
        return self.document[METADATA_AUTHORS]

    @authors.setter
    def authors(self, authors):
        self.document[METADATA_AUTHORS] = authors

    @property
    def contact(self):
        """The graph's description, from the ``SET DOCUMENT ContactInfo = "..."`` entry in the source BEL Script

        :rtype: str
        """
        return self.document.get(METADATA_CONTACT)

    @contact.setter
    def contact(self, contact):
        self.document[METADATA_CONTACT] = contact

    @property
    def license(self):
        """The graph's license, from the `SET DOCUMENT Licenses = "..."`` entry in the source BEL Script

        :rtype: Optional[str]
        """
        return self.document.get(METADATA_LICENSES)

    @license.setter
    def license(self, license):
        self.document[METADATA_LICENSES] = license

    @property
    def copyright(self):
        """The graph's copyright, from the `SET DOCUMENT Copyright = "..."`` entry in the source BEL Script

        :rtype: Optional[str]
        """
        return self.document.get(METADATA_COPYRIGHT)

    @copyright.setter
    def copyright(self, copyright):
        self.document[METADATA_COPYRIGHT] = copyright

    @property
    def disclaimer(self):
        """The graph's disclaimer, from the `SET DOCUMENT Disclaimer = "..."`` entry in the source BEL Script

        :rtype: Optional[str]
        """
        return self.document.get(METADATA_DISCLAIMER)

    @disclaimer.setter
    def disclaimer(self, disclaimer):
        self.document[METADATA_DISCLAIMER] = disclaimer

    @property
    def namespace_url(self):
        """A dictionary mapping the keywords used to create this graph to the URLs of the BELNS files from the
        ``DEFINE NAMESPACE [key] AS URL "[value]"`` entries in the definitions section.

        :rtype: dict[str,str]
        """
        return self.graph[GRAPH_NAMESPACE_URL]

    @property
    def namespace_owl(self):
        """A dictionary mapping the keywords used to create this graph to the URLs of the OWL files from the
        ``DEFINE NAMESPACE [key] AS OWL "[value]"`` entries in the definitions section

        :rtype: dict[str,str]
        """
        return self.graph[GRAPH_NAMESPACE_OWL]

    @property
    def defined_namespace_keywords(self):
        """Returns the set of all keywords defined as namespaces in this graph

        :rtype: set[str]
        """
        return (
                set(self.namespace_pattern) |
                set(self.namespace_url) |
                set(self.namespace_owl)
        )

    @property
    def uncached_namespaces(self):
        """Returns a list of namespaces's URLs that are present in the graph, but cannot be cached due to their
        corresponding resources' cachable flags being set to "no."

        :rtype: set[str]
        """
        return self.graph[GRAPH_UNCACHED_NAMESPACES]

    @property
    def namespace_pattern(self):
        """A dictionary mapping the namespace keywords used to create this graph to their regex patterns from the
        ``DEFINE NAMESPACE [key] AS PATTERN "[value]"`` entries in the definitions section

        :rtype: dict[str,str]
        """
        return self.graph[GRAPH_NAMESPACE_PATTERN]

    @property
    def annotation_url(self):
        """A dictionary mapping the annotation keywords used to create this graph to the URLs of the BELANNO files
        from the ``DEFINE ANNOTATION [key] AS URL "[value]"`` entries in the definitions section

        :rtype: dict[str,str]
        """
        return self.graph[GRAPH_ANNOTATION_URL]

    @property
    def annotation_owl(self):
        """A dictionary mapping the annotation keywords used to creat ethis graph to the URLs of the OWL files
        from the ``DEFINE ANNOTATION [key] AS OWL "[value]"`` entries in the definitions section

        :rtype: dict[str,str]
        """
        return self.graph[GRAPH_ANNOTATION_OWL]

    @property
    def annotation_pattern(self):
        """A dictionary mapping the annotation keywords used to create this graph to their regex patterns
        from the ``DEFINE ANNOTATION [key] AS PATTERN "[value]"`` entries in the definitions section

        :rtype: dict[str,str]
        """
        return self.graph[GRAPH_ANNOTATION_PATTERN]

    @property
    def annotation_list(self):
        """A dictionary mapping the keywords of locally defined annotations to a set of their values
        from the ``DEFINE ANNOTATION [key] AS LIST {"[value]", ...}`` entries in the definitions section

        :rtype: dict[str,set[str]]
        """
        return self.graph[GRAPH_ANNOTATION_LIST]

    @property
    def defined_annotation_keywords(self):
        """Returns the set of all keywords defined as annotations in this graph

        :rtype: set[str]
        """
        return (
                set(self.annotation_pattern) |
                set(self.annotation_url) |
                set(self.annotation_owl) |
                set(self.annotation_list)
        )

    @property
    def pybel_version(self):
        """Stores the version of PyBEL with which this graph was produced as a string

        :rtype: str
        """
        return self.graph[GRAPH_PYBEL_VERSION]

    @property
    def warnings(self):
        """Warnings are stored in a list of 4-tuples that is a property of the graph object.
        This tuple respectively contains the line number, the line text, the exception instance, and the context
        dictionary from the parser at the time of error.

        :rtype: list[tuple[int,str,Exception,dict[str,str]]]
        """
        return self._warnings

    def __str__(self):
        """Stringifies this graph as its name and version pair"""
        return '{} v{}'.format(self.name, self.version)

    def skip_storing_namespace(self, namespace):
        """Checks if the namespace should be skipped

        :param Optional[str] namespace:
        :rtype: bool
        """
        return (
                namespace is not None and
                namespace in self.namespace_url and
                self.namespace_url[namespace] in self.uncached_namespaces
        )

    def add_warning(self, line_number, line, exception, context=None):
        """Adds a warning to the internal warning log in the graph, with optional context information"""
        self.warnings.append((line_number, line, exception, {} if context is None else context))

    def add_unqualified_edge(self, u, v, relation):
        """Adds unique edge that has no annotations

        :param u: Either a PyBEL node tuple or PyBEL node data dictionary representing the source node
        :type u: tuple or dict
        :param v: Either a PyBEL node tuple or PyBEL node data dictionary representing the target node
        :type v: tuple or dict
        :param str relation: A relationship label from :mod:`pybel.constants`

        :return: The hash of this edge
        :rtype: str
        """
        key = unqualified_edge_code[relation]

        if isinstance(u, dict):
            u = self.add_node_from_data(u)

        if isinstance(v, dict):
            v = self.add_node_from_data(v)

        attr = {RELATION: relation}
        attr[HASH] = hash_edge(u, v, attr)

        if not self.has_edge(u, v, key):
            self.add_edge(u, v, key=key, **attr)

        return attr[HASH]

    def add_transcription(self, u, v):
        """Adds a transcription relation from a gene to an RNA or miRNA node

        :param u: Either a PyBEL node tuple or PyBEL node data dictionary representing the source node
        :type u: tuple or dict
        :param v: Either a PyBEL node tuple or PyBEL node data dictionary representing the target node
        :type v: tuple or dict
        """
        self.add_unqualified_edge(u, v, TRANSCRIBED_TO)

    def add_translation(self, u, v):
        """Adds a translation relation from a RNA to a protein

        :param u: Either a PyBEL node tuple or PyBEL node data dictionary representing the source node
        :type u: tuple or dict
        :param v: Either a PyBEL node tuple or PyBEL node data dictionary representing the target node
        :type v: tuple or dict
        """
        self.add_unqualified_edge(u, v, TRANSLATED_TO)

    def _add_two_way_unqualified_edge(self, u, v, relation):
        """Adds an unqualified edge both ways"""
        self.add_unqualified_edge(u, v, relation)
        self.add_unqualified_edge(v, u, relation)

    def add_equivalence(self, u, v):
        """Adds two equivalence relations for the nodes

        :param u: Either a PyBEL node tuple or PyBEL node data dictionary representing the source node
        :type u: tuple or dict
        :param v: Either a PyBEL node tuple or PyBEL node data dictionary representing the target node
        :type v: tuple or dict
        """
        self._add_two_way_unqualified_edge(u, v, EQUIVALENT_TO)

    def add_orthology(self, u, v):
        """Adds two orthology relations for the nodes

        :param u: Either a PyBEL node tuple or PyBEL node data dictionary representing the source node
        :type u: tuple or dict
        :param v: Either a PyBEL node tuple or PyBEL node data dictionary representing the target node
        :type v: tuple or dict
        """
        self._add_two_way_unqualified_edge(u, v, ORTHOLOGOUS)

    def add_is_a(self, u, v):
        """Adds an isA relationship such that u isA v.

        :param u: Either a PyBEL node tuple or PyBEL node data dictionary representing the source node
        :type u: tuple or dict
        :param v: Either a PyBEL node tuple or PyBEL node data dictionary representing the target node
        :type v: tuple or dict
        """
        self.add_unqualified_edge(u, v, IS_A)

    def iter_node_data_pairs(self):
        """Iterates over pairs of nodes and their data dictionaries

        :rtype: iter[tuple[tuple,dict]]
        """
        return self.nodes(data=True)

    def iter_data(self):
        """Iterates over the node data dictionaries

        :rtype: iter[dict]
        """
        return (
            data
            for _, data in self.nodes(data=True)
        )

    def add_node_from_data(self, attr_dict):
        """Converts a PyBEL node data dictionary to a canonical PyBEL node tuple and ensures it is in the graph.

        :param dict attr_dict: A PyBEL node data dictionary
        :return: A PyBEL node tuple
        :rtype: tuple
        """
        node_tuple = node_to_tuple(attr_dict)

        if node_tuple in self:
            return node_tuple

        self.add_node(node_tuple, **attr_dict)

        if VARIANTS in attr_dict:
            parent_node_dict = {
                key: attr_dict[key]
                for key in (FUNCTION, NAME, NAMESPACE)
            }

            if IDENTIFIER in attr_dict:
                parent_node_dict[IDENTIFIER] = attr_dict[IDENTIFIER]

            parent_node_tuple = self.add_node_from_data(parent_node_dict)

            self.add_unqualified_edge(parent_node_tuple, node_tuple, HAS_VARIANT)

        elif MEMBERS in attr_dict:
            for member in attr_dict[MEMBERS]:
                member_node_tuple = self.add_node_from_data(member)
                self.add_unqualified_edge(node_tuple, member_node_tuple, HAS_COMPONENT)

        elif PRODUCTS in attr_dict and REACTANTS in attr_dict:
            for reactant_tokens in attr_dict[REACTANTS]:
                reactant_node_tuple = self.add_node_from_data(reactant_tokens)
                self.add_unqualified_edge(node_tuple, reactant_node_tuple, HAS_REACTANT)

            for product_tokens in attr_dict[PRODUCTS]:
                product_node_tuple = self.add_node_from_data(product_tokens)
                self.add_unqualified_edge(node_tuple, product_node_tuple, HAS_PRODUCT)

        return node_tuple

    def has_node_with_data(self, attr_dict):
        """Checks if this graph has a node with the given data dictionary

        :param dict attr_dict: A PyBEL node data dictionary
        :rtype: bool
        """
        node_tuple = node_to_tuple(attr_dict)
        return self.has_node(node_tuple)

    def add_simple_node(self, func, namespace, name):
        """Adds a simple node, with only a namespace and name

        :param str func: The node's function (:data:`pybel.constants.GENE`, :data:`pybel.constants.PROTEIN`, etc)
        :param str namespace: The node's namespace
        :param str name: The node's name
        :return: The PyBEL node tuple representing this node
        :rtype: tuple
        """
        warnings.warn('BELGraph.add_simple_node is deprecated', DeprecationWarning)

        return self.add_node_from_data({
            FUNCTION: func,
            NAMESPACE: namespace,
            NAME: name
        })

    def add_qualified_edge(self, u, v, relation, evidence, citation, annotations=None, subject_modifier=None,
                           object_modifier=None, **attr):
        """Adds an edge, qualified with a relation, evidence, citation, and optional annotations, subject modifications,
        and object modifications

        :param tuple or dict u: Either a PyBEL node tuple or PyBEL node data dictionary representing the source node
        :param tuple or dict v: Either a PyBEL node tuple or PyBEL node data dictionary representing the target node
        :param str relation: The type of relation this edge represents
        :param str evidence: The evidence string from an article
        :param dict[str,str] or str citation: The citation data dictionary for this evidence. If a string is given,
                                                assumes it's a PubMed identifier and auto-fills the citation type.
        :param annotations: The annotations data dictionary
        :type annotations: Optional[dict[str,str] or dict[str,set] or dict[str,dict[str,bool]]]
        :param Optional[dict] subject_modifier: The modifiers (like activity) on the subject node. See data model documentation.
        :param Optional[dict] object_modifier: The modifiers (like activity) on the object node. See data model documentation.

        :return: The hash of the edge
        :rtype: str
        """
        attr.update({
            RELATION: relation,
            EVIDENCE: evidence,
        })

        if isinstance(citation, string_types):
            attr[CITATION] = {
                CITATION_TYPE: CITATION_TYPE_PUBMED,
                CITATION_REFERENCE: citation
            }
        elif isinstance(citation, dict):
            attr[CITATION] = citation
        else:
            raise TypeError

        if annotations:  # clean up annotations
            attr[ANNOTATIONS] = _clean_annotations(annotations)

        if subject_modifier:
            attr[SUBJECT] = subject_modifier

        if object_modifier:
            attr[OBJECT] = object_modifier

        if isinstance(u, dict):
            u = self.add_node_from_data(u)

        if isinstance(v, dict):
            v = self.add_node_from_data(v)

        attr[HASH] = hash_edge(u, v, attr)

        self.add_edge(u, v, **attr)

        return attr[HASH]

    def add_inhibits(self, u, v, evidence, citation, annotations=None, object_modifier=None):
        """A more specific version of add_qualified edge that automatically populates the relation and object
        modifier

        :param tuple or dict u: Either a PyBEL node tuple or PyBEL node data dictionary representing the source node
        :param tuple or dict v: Either a PyBEL node tuple or PyBEL node data dictionary representing the target node
        :param str evidence: The evidence string from an article
        :param dict[str,str] or str citation: The citation data dictionary for this evidence. If a string is given,
                                                assumes it's a PubMed identifier and autofills the citation type.
        :param annotations: The annotations data dictionary
        :type annotations: Optional[dict[str,str] or dict[str,set] or dict[str,dict[str,bool]]]
        :param Optional[dict] object_modifier: A non-default activity.

        :return: The hash of the edge
        :rtype: str
        """
        return self.add_qualified_edge(
            u,
            v,
            relation=DECREASES,
            evidence=evidence,
            citation=citation,
            annotations=annotations,
            object_modifier=object_modifier or activity()
        )

    def has_edge_citation(self, u, v, key):
        """Does the given edge have a citation?

        :rtype: bool
        """
        return CITATION in self.edges[u, v, key]

    def get_edge_citation(self, u, v, key):
        """Gets the citation for a given edge

        :rtype: Optional[dict]
        """
        return self.edges[u, v, key].get(CITATION)

    def has_edge_evidence(self, u, v, key):
        """Does the given edge have evidence?

        :rtype: boolean
        """
        return EVIDENCE in self.edges[u, v, key]

    def get_edge_evidence(self, u, v, key):
        """Gets the evidence for a given edge

        :rtype: Optional[str]
        """
        return self.edges[u, v, key].get(EVIDENCE)

    def get_edge_annotations(self, u, v, key):
        """Gets the annotations for a given edge

        :rtype: Optional[dict]
        """
        return self.edges[u, v, key].get(ANNOTATIONS)

    def get_node_name(self, node):
        """Gets the node's name, or return None if no name

        :rtype: Optional[str]
        """
        return self.nodes[node].get(NAME)

    def set_node_name(self, node, name):
        """Sets the name for a given node

        :param tuple node: A PyBEL node tuple
        :type name: str
        """
        self.nodes[node][NAME] = name

    def get_node_identifier(self, node):
        """Gets the identifier for a given node from the database (not the same as the node hash)

        :rtype: Optional[str]
        """
        return self.nodes[node].get(IDENTIFIER)

    def get_node_description(self, node):
        """Gets the description for a given node

        :rtype: Optional[str]
        """
        return self.nodes[node].get(DESCRIPTION)

    def has_node_description(self, node):
        """Returns if a node description is already present

        :param tuple node: A PyBEL node tuple
        :rtype: bool
        """
        return DESCRIPTION in self.nodes[node]

    def set_node_description(self, node, description):
        """Sets the description for a given node

        :param tuple node: A PyBEL node tuple
        :type description: str
        """
        self.nodes[node][DESCRIPTION] = description

    def __add__(self, other):
        """Creates a deep copy of this graph and full joins another graph with it using
        :func:`pybel.struct.left_full_join`.

        :param BELGraph other: Another BEL graph
        :rtype: BELGraph

        Example usage:

        >>> import pybel
        >>> g = pybel.from_path('...')
        >>> h = pybel.from_path('...')
        >>> k = g + h
        """
        if not isinstance(other, BELGraph):
            raise TypeError('{} is not a {}'.format(other, self.__class__.__name__))

        result = deepcopy(self)
        left_full_join(result, other)
        return result

    def __iadd__(self, other):
        """Full joins another graph into this one using :func:`pybel.struct.left_full_join`.

        :param BELGraph other: Another BEL graph
        :rtype: BELGraph

        Example usage:

        >>> import pybel
        >>> g = pybel.from_path('...')
        >>> h = pybel.from_path('...')
        >>> g += h
        """
        if not isinstance(other, BELGraph):
            raise TypeError('{} is not a {}'.format(other, self.__class__.__name__))

        left_full_join(self, other)
        return self

    def __and__(self, other):
        """Creates a deep copy of this graph and outer joins another graph with it using
        :func:`pybel.struct.left_outer_join`.

        :param BELGraph other: Another BEL graph
        :rtype: BELGraph

        Example usage:

        >>> import pybel
        >>> g = pybel.from_path('...')
        >>> h = pybel.from_path('...')
        >>> k = g & h
        """
        if not isinstance(other, BELGraph):
            raise TypeError('{} is not a {}'.format(other, self.__class__.__name__))

        result = deepcopy(self)
        left_outer_join(result, other)
        return result

    def __iand__(self, other):
        """Outer joins another graph into this one using :func:`pybel.struct.left_outer_join`.

        :param BELGraph other: Another BEL graph
        :rtype: BELGraph

        Example usage:

        >>> import pybel
        >>> g = pybel.from_path('...')
        >>> h = pybel.from_path('...')
        >>> g &= h
        """
        if not isinstance(other, BELGraph):
            raise TypeError('{} is not a {}'.format(other, self.__class__.__name__))

        left_outer_join(self, other)
        return self

    def __xor__(self, other):
        """Node intersection joins another graph using :func:`pybel.struct.left_node_intersection_join`

        :param BELGraph other: Another BEL graph

        Example usage:

        >>> import pybel
        >>> g = pybel.from_path('...')
        >>> h = pybel.from_path('...')
        >>> k = g ^ h
        """
        if not isinstance(other, BELGraph):
            raise TypeError('{} is not a {}'.format(other, self.__class__.__name__))

        return left_node_intersection_join(self, other)

    def node_to_bel(self, node):
        """Serializes a node as BEL

        :param tuple node: A PyBEL node tuple
        :rtype: str
        """
        return node_to_bel(self.nodes[node])

    def edge_to_bel(self, u, v, data, sep=None):
        """Serializes a pair of nodes and related edge data as a BEL relation

        :param tuple u: A PyBEL node tuple for the soure node
        :param tuple v: A PyBEL node tuple for the target node
        :param dict data: A PyBEL edge data dictionary
        :param str sep: The separator between the source, relation, and target. Defaults to ' '
        :rtype: str
        """
        return edge_to_bel(self.nodes[u], self.nodes[v], data=data, sep=sep)

    def _equivalent_node_iterator_helper(self, node, visited):
        """Iterates over nodes and their data that are equal to the given node, starting with the original

        :param tuple node: A PyBEL node tuple
        :rtype: iter[tuple]
        """
        for v in self[node]:
            if v in visited:
                continue

            if unqualified_edge_code[EQUIVALENT_TO] not in self[node][v]:
                continue

            yield v
            visited.add(v)

            for w in self._equivalent_node_iterator_helper(v, visited):
                yield w

    def iter_equivalent_nodes(self, node):
        """Iterates over node tuples that are equivalent to the given node, including the original

        :param tuple node: A PyBEL node tuple
        :rtype: iter[tuple]
        """
        yield node

        for n in self._equivalent_node_iterator_helper(node, {node}):
            yield n

    def get_equivalent_nodes(self, node):
        """Gets a set of equivalent nodes to this node. Does not include the given node.

        :param tuple node: A PyBEL node tuple
        :rtype: set[tuple]
        """
        return set(self.iter_equivalent_nodes(node))

    def _node_has_namespace_helper(self, node, namespace):
        """Check that the node has namespace information. Might have cross references in future

        :param tuple node: A PyBEL node tuple
        :rtype: bool
        """
        return namespace == self.nodes[node].get(NAMESPACE)

    def node_has_namespace(self, node, namespace):
        """Does the node have the given namespace? This also should look in the equivalent nodes.

        :param tuple node: A PyBEL node tuple
        :param str namespace: A namespace
        :rtype: bool
        """
        for n in self.iter_equivalent_nodes(node):
            if self._node_has_namespace_helper(n, namespace):
                return True

        return False<|MERGE_RESOLUTION|>--- conflicted
+++ resolved
@@ -1,10 +1,6 @@
 # -*- coding: utf-8 -*-
 
-<<<<<<< HEAD
 """This module contains the main data structure for PyBEL."""
-=======
-"""Contains the main data structure for PyBEL"""
->>>>>>> 7589d3b4
 
 import logging
 import warnings
