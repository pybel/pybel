# -*- coding: utf-8 -*-

"""Conversion functions for BEL graphs with node-link JSON."""

import gzip
import json
from io import BytesIO
from itertools import chain, count
from operator import methodcaller
from typing import Any, Mapping, TextIO, Union

from networkx.utils import open_file

from .utils import ensure_version
<<<<<<< HEAD
from ..constants import FUSION, GRAPH_ANNOTATION_LIST, MEMBERS, PARTNER_3P, PARTNER_5P, PRODUCTS, REACTANTS
=======
from ..constants import (
    FUSION, GRAPH_ANNOTATION_LIST, MEMBERS, OBJECT, PARTNER_3P, PARTNER_5P, PRODUCTS, REACTANTS, SUBJECT,
)
>>>>>>> e1d8894e
from ..dsl import BaseEntity
from ..struct import BELGraph
from ..struct.graph import _handle_modifier
from ..tokens import parse_result_to_dsl
from ..utils import hash_edge, tokenize_version

__all__ = [
    'to_nodelink',
    'to_nodelink_file',
    'to_nodelink_gz',
    'to_nodelink_jsons',
    'from_nodelink',
    'from_nodelink_file',
    'from_nodelink_gz',
    'from_nodelink_jsons',
    'to_nodelink_gz_io',
    'from_nodelink_gz_io',
]


def to_nodelink(graph: BELGraph) -> Mapping[str, Any]:
    """Convert this graph to a node-link JSON object.

    :param graph: BEL Graph
    """
    graph_json_dict = _to_nodelink_json_helper(graph)

    # Convert annotation list definitions (which are sets) to canonicalized/sorted lists
    graph_json_dict['graph'][GRAPH_ANNOTATION_LIST] = {
        keyword: list(sorted(values))
        for keyword, values in graph_json_dict['graph'].get(GRAPH_ANNOTATION_LIST, {}).items()
    }

    return graph_json_dict


@open_file(1, mode='w')
def to_nodelink_file(graph: BELGraph, path: Union[str, TextIO], **kwargs) -> None:
    """Write this graph as node-link JSON to a file.

    :param graph: A BEL graph
    :param path: A path or file-like
    """
    graph_json_dict = to_nodelink(graph)
    json.dump(graph_json_dict, path, ensure_ascii=False, **kwargs)


def to_nodelink_gz(graph, path: str, **kwargs) -> None:
    """Write a graph as node-link JSON to a gzip file."""
    with gzip.open(path, 'wt') as file:
        json.dump(to_nodelink(graph), file, ensure_ascii=False, **kwargs)


def to_nodelink_jsons(graph: BELGraph, **kwargs) -> str:
    """Dump this graph as a node-link JSON object to a string."""
    return json.dumps(to_nodelink(graph), ensure_ascii=False, **kwargs)


def from_nodelink(graph_json_dict: Mapping[str, Any], check_version: bool = True) -> BELGraph:
    """Build a graph from node-link JSON Object."""
    pybel_version = tokenize_version(graph_json_dict['graph']['pybel_version'])
    if pybel_version[1] < 14:  # if minor version is less than 14
        raise ValueError('Invalid NodeLink JSON from old version of PyBEL (v{}.{}.{})'.format(*pybel_version))
    graph = _from_nodelink_json_helper(graph_json_dict)
    return ensure_version(graph, check_version=check_version)


@open_file(0, mode='r')
def from_nodelink_file(path: Union[str, TextIO], check_version: bool = True) -> BELGraph:
    """Build a graph from the node-link JSON contained in the given file.

    :param path: A path or file-like
    """
    return from_nodelink(json.load(path), check_version=check_version)


def from_nodelink_gz(path: str) -> BELGraph:
    """Read a graph as node-link JSON from a gzip file."""
    with gzip.open(path, 'rt') as file:
        return from_nodelink(json.load(file))


def from_nodelink_jsons(graph_json_str: str, check_version: bool = True) -> BELGraph:
    """Read a BEL graph from a node-link JSON string."""
    return from_nodelink(json.loads(graph_json_str), check_version=check_version)


def _to_nodelink_json_helper(graph: BELGraph) -> Mapping[str, Any]:
    """Convert a BEL graph to a node-link format.

    :param graph: BEL Graph

    Adapted from :func:`networkx.readwrite.json_graph.node_link_data`
    """
    nodes = sorted(graph, key=methodcaller('as_bel'))

    mapping = dict(zip(nodes, count()))

    return {
        'directed': True,
        'multigraph': True,
        'graph': graph.graph.copy(),
        'nodes': [
            _augment_node(node)
            for node in nodes
        ],
        'links': [
            dict(
                chain(
                    data.copy().items(),
                    [('source', mapping[u]), ('target', mapping[v]), ('key', key)],
                ),
            )
            for u, v, key, data in graph.edges(keys=True, data=True)
        ],
    }


def _augment_node(node: BaseEntity) -> BaseEntity:
    """Add the SHA-512 identifier to a node's dictionary."""
    rv = node.copy()
    rv['id'] = node.md5
    rv['bel'] = node.as_bel()
    for m in chain(node.get(MEMBERS, []), node.get(REACTANTS, []), node.get(PRODUCTS, [])):
        m.update(_augment_node(m))
    if FUSION in node:
        node[FUSION][PARTNER_3P].update(_augment_node(node[FUSION][PARTNER_3P]))
        node[FUSION][PARTNER_5P].update(_augment_node(node[FUSION][PARTNER_5P]))
    return rv


def _from_nodelink_json_helper(data: Mapping[str, Any]) -> BELGraph:
    """Return graph from node-link data format.

    Adapted from :func:`networkx.readwrite.json_graph.node_link_graph`
    """
    graph = BELGraph()
    graph.graph = data.get('graph', {})
    graph.graph[GRAPH_ANNOTATION_LIST] = {
        keyword: set(values)
        for keyword, values in graph.graph.get(GRAPH_ANNOTATION_LIST, {}).items()
    }

    mapping = []

    for node_data in data['nodes']:
        node = parse_result_to_dsl(node_data)
        graph.add_node_from_data(node)
        mapping.append(node)

    for data in data['links']:
        u = mapping[data['source']]
        v = mapping[data['target']]

        edge_data = {
            k: v
            for k, v in data.items()
            if k not in {'source', 'target', 'key'}
        }
<<<<<<< HEAD
        graph.add_edge(u, v, key=hash_edge(u, v, edge_data), **edge_data)
=======
>>>>>>> e1d8894e

        for side in (SUBJECT, OBJECT):
            side_data = edge_data.get(side)
            if side_data:
                _handle_modifier(side_data)

        graph.add_edge(u, v, key=hash_edge(u, v, edge_data), **edge_data)

    return graph


def to_nodelink_gz_io(graph: BELGraph) -> BytesIO:
    """Get a BEL graph as a compressed BytesIO."""
    bytes_io = BytesIO()
    with gzip.GzipFile(fileobj=bytes_io, mode='w') as file:
        s = to_nodelink_jsons(graph)
        file.write(s.encode('utf-8'))
    bytes_io.seek(0)
    return bytes_io


def from_nodelink_gz_io(bytes_io: BytesIO) -> BELGraph:
    """Get BEL from gzipped nodelink JSON."""
    with gzip.GzipFile(fileobj=bytes_io, mode='r') as file:
        s = file.read()
    j = s.decode('utf-8')
    return from_nodelink_jsons(j)<|MERGE_RESOLUTION|>--- conflicted
+++ resolved
@@ -12,13 +12,9 @@
 from networkx.utils import open_file
 
 from .utils import ensure_version
-<<<<<<< HEAD
-from ..constants import FUSION, GRAPH_ANNOTATION_LIST, MEMBERS, PARTNER_3P, PARTNER_5P, PRODUCTS, REACTANTS
-=======
 from ..constants import (
     FUSION, GRAPH_ANNOTATION_LIST, MEMBERS, OBJECT, PARTNER_3P, PARTNER_5P, PRODUCTS, REACTANTS, SUBJECT,
 )
->>>>>>> e1d8894e
 from ..dsl import BaseEntity
 from ..struct import BELGraph
 from ..struct.graph import _handle_modifier
@@ -178,11 +174,6 @@
             for k, v in data.items()
             if k not in {'source', 'target', 'key'}
         }
-<<<<<<< HEAD
-        graph.add_edge(u, v, key=hash_edge(u, v, edge_data), **edge_data)
-=======
->>>>>>> e1d8894e
-
         for side in (SUBJECT, OBJECT):
             side_data = edge_data.get(side)
             if side_data:
