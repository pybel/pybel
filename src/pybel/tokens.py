# -*- coding: utf-8 -*-

"""This module helps handle node data dictionaries."""

from typing import List

from .constants import (
    CONCEPT, FRAGMENT, FRAGMENT_DESCRIPTION, FRAGMENT_START, FRAGMENT_STOP, FUNCTION, FUSION, FUSION_MISSING,
    FUSION_REFERENCE, FUSION_START, FUSION_STOP, GMOD, HGVS, IDENTIFIER, KIND, MEMBERS, MODIFIER, NAME, NAMESPACE,
    PARTNER_3P, PARTNER_5P, PMOD, PMOD_CODE, PMOD_POSITION, PRODUCTS, RANGE_3P, RANGE_5P, REACTANTS, REACTION, TARGET,
    VARIANTS, XREFS
)
from .dsl import (
    BaseAbundance, BaseEntity, CentralDogma, FUNC_TO_DSL, FUNC_TO_FUSION_DSL, FUNC_TO_LIST_DSL, FusionBase,
    FusionRangeBase, ListAbundance, Reaction, Variant, fragment, fusion_range, gmod, hgvs, missing_fusion_range, pmod,
)

__all__ = [
    'parse_result_to_dsl',
]


def parse_result_to_dsl(tokens) -> BaseEntity:
    """Convert a ParseResult to a PyBEL DSL object.

    :type tokens: dict or pyparsing.ParseResults
    """
    if MODIFIER in tokens:
        return parse_result_to_dsl(tokens[TARGET])

    elif REACTION == tokens[FUNCTION]:
        return _reaction_po_to_dict(tokens)

    elif VARIANTS in tokens:
        return _variant_po_to_dict(tokens)

    elif MEMBERS in tokens:
        return _list_po_to_dict(tokens)

    elif FUSION in tokens:
        return _fusion_to_dsl(tokens)

    return _simple_po_to_dict(tokens)


def _fusion_to_dsl(tokens) -> FusionBase:
    """Convert a PyParsing data dictionary to a PyBEL fusion data dictionary.

    :param tokens: A PyParsing data dictionary representing a fusion
    :type tokens: ParseResult
    """
    func = tokens[FUNCTION]
    fusion_dsl = FUNC_TO_FUSION_DSL[func]
    member_dsl = FUNC_TO_DSL[func]

<<<<<<< HEAD
    partner_5p = member_dsl(
        namespace=tokens[FUSION][PARTNER_5P][NAMESPACE],
        name=tokens[FUSION][PARTNER_5P][NAME],
        identifier=tokens[FUSION][PARTNER_5P].get(IDENTIFIER),
    )

    partner_3p = member_dsl(
        namespace=tokens[FUSION][PARTNER_3P][NAMESPACE],
        name=tokens[FUSION][PARTNER_3P][NAME],
        identifier=tokens[FUSION][PARTNER_3P].get(IDENTIFIER),
=======
    partner_5p = tokens[FUSION][PARTNER_5P]
    partner_5p_concept = (
        partner_5p[CONCEPT]
        if CONCEPT in tokens[FUSION][PARTNER_5P] else
        partner_5p
    )
    partner_5p_node = member_dsl(
        namespace=partner_5p_concept[NAMESPACE],
        name=partner_5p_concept[NAME],
        identifier=partner_5p_concept.get(IDENTIFIER),
        xrefs=partner_5p.get(XREFS),
    )

    partner_3p = tokens[FUSION][PARTNER_3P]
    partner_3p_concept = (
        partner_3p[CONCEPT]
        if CONCEPT in tokens[FUSION][PARTNER_3P] else
        partner_3p
    )
    partner_3p_node = member_dsl(
        namespace=partner_3p_concept[NAMESPACE],
        name=partner_3p_concept[NAME],
        identifier=partner_3p_concept.get(IDENTIFIER),
        xrefs=partner_3p.get(XREFS),
>>>>>>> 11dd8c4d
    )

    range_5p = _fusion_range_to_dsl(tokens[FUSION][RANGE_5P])
    range_3p = _fusion_range_to_dsl(tokens[FUSION][RANGE_3P])

    return fusion_dsl(
        partner_5p=partner_5p_node,
        partner_3p=partner_3p_node,
        range_5p=range_5p,
        range_3p=range_3p,
    )


def _fusion_range_to_dsl(tokens) -> FusionRangeBase:
    """Convert a PyParsing data dictionary into a PyBEL.

    :type tokens: ParseResult
    """
    if FUSION_MISSING in tokens:
        return missing_fusion_range()

    return fusion_range(
        reference=tokens[FUSION_REFERENCE],
        start=tokens[FUSION_START],
        stop=tokens[FUSION_STOP],
    )


def _simple_po_to_dict(tokens) -> BaseAbundance:
    """Convert a simple named entity to a DSL object.

    :type tokens: ParseResult
    """
    dsl = FUNC_TO_DSL.get(tokens[FUNCTION])
    if dsl is None:
        raise ValueError('invalid tokens: {}'.format(tokens))

    concept = tokens[CONCEPT]
    return dsl(
        namespace=concept[NAMESPACE],
        name=concept.get(NAME),
        identifier=concept.get(IDENTIFIER),
        xrefs=tokens.get(XREFS),
    )


def _variant_po_to_dict(tokens) -> CentralDogma:
    """Convert a PyParsing data dictionary to a central dogma abundance (i.e., Protein, RNA, miRNA, Gene).

    :type tokens: ParseResult
    """
    dsl = FUNC_TO_DSL.get(tokens[FUNCTION])
    if dsl is None:
        raise ValueError('invalid tokens: {}'.format(tokens))

    concept = tokens[CONCEPT]
    return dsl(
<<<<<<< HEAD
        namespace=tokens[NAMESPACE],
        name=tokens[NAME],
        identifier=tokens.get(IDENTIFIER),
=======
        namespace=concept[NAMESPACE],
        name=concept[NAME],
        identifier=concept.get(IDENTIFIER),
        xrefs=tokens.get(XREFS),
>>>>>>> 11dd8c4d
        variants=[
            _variant_to_dsl_helper(variant_tokens)
            for variant_tokens in tokens[VARIANTS]
        ],
    )


def _variant_to_dsl_helper(tokens) -> Variant:
    """Convert variant tokens to DSL objects.

    :type tokens: ParseResult
    """
    kind = tokens[KIND]

    if kind == HGVS:
        return hgvs(tokens[HGVS])

    if kind == GMOD:
        concept = tokens[CONCEPT]
        return gmod(
<<<<<<< HEAD
            name=tokens[IDENTIFIER][NAME],
            namespace=tokens[IDENTIFIER][NAMESPACE],
            identifier=tokens[IDENTIFIER].get(IDENTIFIER),
=======
            name=concept[NAME],
            namespace=concept[NAMESPACE],
            identifier=concept.get(IDENTIFIER),
            xrefs=tokens.get(XREFS),
>>>>>>> 11dd8c4d
        )

    if kind == PMOD:
        concept = tokens[CONCEPT]
        return pmod(
<<<<<<< HEAD
            name=tokens[IDENTIFIER][NAME],
            namespace=tokens[IDENTIFIER][NAMESPACE],
            identifier=tokens[IDENTIFIER].get(IDENTIFIER),
=======
            name=concept[NAME],
            namespace=concept[NAMESPACE],
            identifier=concept.get(IDENTIFIER),
            xrefs=tokens.get(XREFS),
>>>>>>> 11dd8c4d
            code=tokens.get(PMOD_CODE),
            position=tokens.get(PMOD_POSITION),
        )

    if kind == FRAGMENT:
        start, stop = tokens.get(FRAGMENT_START), tokens.get(FRAGMENT_STOP)
        return fragment(
            start=start,
            stop=stop,
            description=tokens.get(FRAGMENT_DESCRIPTION),
        )

    raise ValueError('invalid fragment kind: {}'.format(kind))


def _reaction_po_to_dict(tokens) -> Reaction:
    """Convert a reaction parse object to a DSL.

    :type tokens: ParseResult
    """
    return Reaction(
        reactants=_parse_tokens_list(tokens[REACTANTS]),
        products=_parse_tokens_list(tokens[PRODUCTS]),
    )


def _list_po_to_dict(tokens) -> ListAbundance:
    """Convert a list parse object to a node.

    :type tokens: ParseResult
    """
    func = tokens[FUNCTION]
    dsl = FUNC_TO_LIST_DSL[func]
    members = _parse_tokens_list(tokens[MEMBERS])
    return dsl(members)


def _parse_tokens_list(tokens) -> List[BaseEntity]:
    """Convert a PyParsing result to a reaction.

    :type tokens: ParseResult
    """
    return [
        parse_result_to_dsl(token)
        for token in tokens
    ]<|MERGE_RESOLUTION|>--- conflicted
+++ resolved
@@ -53,18 +53,6 @@
     fusion_dsl = FUNC_TO_FUSION_DSL[func]
     member_dsl = FUNC_TO_DSL[func]
 
-<<<<<<< HEAD
-    partner_5p = member_dsl(
-        namespace=tokens[FUSION][PARTNER_5P][NAMESPACE],
-        name=tokens[FUSION][PARTNER_5P][NAME],
-        identifier=tokens[FUSION][PARTNER_5P].get(IDENTIFIER),
-    )
-
-    partner_3p = member_dsl(
-        namespace=tokens[FUSION][PARTNER_3P][NAMESPACE],
-        name=tokens[FUSION][PARTNER_3P][NAME],
-        identifier=tokens[FUSION][PARTNER_3P].get(IDENTIFIER),
-=======
     partner_5p = tokens[FUSION][PARTNER_5P]
     partner_5p_concept = (
         partner_5p[CONCEPT]
@@ -89,7 +77,6 @@
         name=partner_3p_concept[NAME],
         identifier=partner_3p_concept.get(IDENTIFIER),
         xrefs=partner_3p.get(XREFS),
->>>>>>> 11dd8c4d
     )
 
     range_5p = _fusion_range_to_dsl(tokens[FUSION][RANGE_5P])
@@ -147,16 +134,10 @@
 
     concept = tokens[CONCEPT]
     return dsl(
-<<<<<<< HEAD
-        namespace=tokens[NAMESPACE],
-        name=tokens[NAME],
-        identifier=tokens.get(IDENTIFIER),
-=======
         namespace=concept[NAMESPACE],
         name=concept[NAME],
         identifier=concept.get(IDENTIFIER),
         xrefs=tokens.get(XREFS),
->>>>>>> 11dd8c4d
         variants=[
             _variant_to_dsl_helper(variant_tokens)
             for variant_tokens in tokens[VARIANTS]
@@ -177,31 +158,19 @@
     if kind == GMOD:
         concept = tokens[CONCEPT]
         return gmod(
-<<<<<<< HEAD
-            name=tokens[IDENTIFIER][NAME],
-            namespace=tokens[IDENTIFIER][NAMESPACE],
-            identifier=tokens[IDENTIFIER].get(IDENTIFIER),
-=======
             name=concept[NAME],
             namespace=concept[NAMESPACE],
             identifier=concept.get(IDENTIFIER),
             xrefs=tokens.get(XREFS),
->>>>>>> 11dd8c4d
         )
 
     if kind == PMOD:
         concept = tokens[CONCEPT]
         return pmod(
-<<<<<<< HEAD
-            name=tokens[IDENTIFIER][NAME],
-            namespace=tokens[IDENTIFIER][NAMESPACE],
-            identifier=tokens[IDENTIFIER].get(IDENTIFIER),
-=======
             name=concept[NAME],
             namespace=concept[NAMESPACE],
             identifier=concept.get(IDENTIFIER),
             xrefs=tokens.get(XREFS),
->>>>>>> 11dd8c4d
             code=tokens.get(PMOD_CODE),
             position=tokens.get(PMOD_POSITION),
         )
