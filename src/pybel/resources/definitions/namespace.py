--- conflicted
+++ resolved
@@ -2,13 +2,9 @@
 
 from __future__ import print_function
 
-<<<<<<< HEAD
+import time
+
 from collections.abc import Iterable, Mapping
-
-=======
->>>>>>> bff65c49
-import time
-from collections import Iterable, Mapping
 
 from pybel.constants import NAMESPACE_DOMAIN_OTHER, NAMESPACE_DOMAIN_TYPES, belns_encodings
 from pybel.resources.utils import get_iso_8601_date
