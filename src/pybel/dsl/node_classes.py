# -*- coding: utf-8 -*-

"""Classes for DSL nodes."""

import hashlib
from abc import ABCMeta, abstractmethod
from operator import methodcaller
from typing import Iterable, List, Optional, Set, Union

from .exc import InferCentralDogmaException, ListAbundanceEmptyException, ReactionEmptyException
from ..constants import (
    ABUNDANCE, BEL_DEFAULT_NAMESPACE, BIOPROCESS, COMPLEX, COMPOSITE, CONCEPT, FRAGMENT, FRAGMENT_DESCRIPTION,
    FRAGMENT_MISSING, FRAGMENT_START, FRAGMENT_STOP, FUNCTION, FUSION, FUSION_MISSING, FUSION_REFERENCE, FUSION_START,
    FUSION_STOP, GENE, GMOD, HGVS, KIND, MEMBERS, MIRNA, PARTNER_3P, PARTNER_5P, PATHOLOGY, PMOD, PMOD_CODE,
    PMOD_ORDER, PMOD_POSITION, PRODUCTS, PROTEIN, RANGE_3P, RANGE_5P, REACTANTS, REACTION, RNA, VARIANTS,
    rev_abundance_labels,
)
from ..language import Entity

__all__ = [
    'Abundance',

    # Central Dogma Stuff
    'Gene',
    'Rna',
    'MicroRna',
    'Protein',

    # Fusions
    'ProteinFusion',
    'RnaFusion',
    'GeneFusion',

    # Fusion Ranges
    'EnumeratedFusionRange',
    'MissingFusionRange',

    # Transformations
    'ComplexAbundance',
    'CompositeAbundance',
    'BiologicalProcess',
    'Pathology',
    'NamedComplexAbundance',
    'Reaction',

    # Variants
    'ProteinModification',
    'GeneModification',
    'Hgvs',
    'HgvsReference',
    'HgvsUnspecified',
    'ProteinSubstitution',
    'Fragment',

    # Base Classes
    'BaseEntity',
    'BaseAbundance',
    'CentralDogma',
    'ListAbundance',
    'Variant',
    'FusionBase',
    'FusionRangeBase',
]

# A methodcaller for the key argument of sorted()
_as_bel = methodcaller('as_bel')


class BaseEntity(dict, metaclass=ABCMeta):
    """This class represents all BEL nodes.

    It can be converted to a tuple and hashed.
    """

    function = ...

    def __init__(self) -> None:
        """Build a PyBEL node."""
        super().__init__(**{FUNCTION: self.function})
        self._sha512 = None

    @property
    def _bel_function(self) -> str:
        return rev_abundance_labels[self.function]

    @abstractmethod
    def as_bel(self, use_identifiers: bool = False) -> str:
        """Return this entity as a BEL string."""

    @property
    def sha512(self) -> str:
        """Get the SHA512 hash of this node."""
        if self._sha512 is None:
            self._sha512 = hashlib.sha512(self.as_bel().encode('utf8')).hexdigest()
        return self._sha512

    def __hash__(self):  # noqa: D105
        return hash(self.as_bel())

    def __eq__(self, other):
        return isinstance(other, BaseEntity) and self.as_bel() == other.as_bel()

    def __repr__(self):
        return '<BEL {bel}>'.format(bel=self.as_bel(use_identifiers=True))

    def __str__(self):  # noqa: D105
        return self.as_bel()


class BaseAbundance(BaseEntity):
    """The superclass for building node data dictionaries.

    This class must be subclassed and the class variable `function` must be
    overridden.
    """

    def __init__(
            self,
            namespace: str,
            name: Optional[str] = None,
            identifier: Optional[str] = None,
            xrefs: Optional[List[Entity]] = None,
    ) -> None:
        """Build an abundance from a function, namespace, and a name and/or identifier.

        :param namespace: The name of the namespace
        :param name: The name of this abundance
        :param identifier: The database identifier for this abundance
        :param xrefs: Alternate identifiers for the entity
        """
        super().__init__()
        self[CONCEPT] = Entity(
            namespace=namespace,
            name=name,
            identifier=identifier,
        )
        self['xrefs'] = xrefs or []

    @property
    def entity(self) -> Entity:  # noqa:D401
        """This node's concept."""
        return self[CONCEPT]

    @property
    def xrefs(self):  # noqa:D401
        """Alternative identifiers for the node's concept."""
        return self['xrefs']

    @property
    def namespace(self) -> str:  # noqa:D401
        """The namespace of this abundance."""
        return self.entity.namespace

    @property
    def name(self) -> Optional[str]:  # noqa:D401
        """The name of this abundance."""
        return self.entity.name

    @property
    def identifier(self) -> Optional[str]:  # noqa:D401
        """The identifier of this abundance."""
        return self.entity.identifier

    @property
    def curie(self):  # noqa: D401
        """The CURIE-style identifier for this node."""
        return self.entity.curie

    @property
    def obo(self) -> str:  # noqa: D401
        """The OBO-style identifier for this node."""
        return self.entity.obo

    def as_bel(self, use_identifiers: bool = False) -> str:
        """Return this node as a BEL string."""
        return "{}({})".format(
            self._bel_function,
            self.obo if use_identifiers else self.curie,
        )


class Abundance(BaseAbundance):
    """Builds an abundance node.

    Example:

    >>> Abundance(namespace='CHEBI', name='water')
    """

    function = ABUNDANCE


class BiologicalProcess(BaseAbundance):
    """Builds a biological process node.

    Example:

    >>> BiologicalProcess(namespace='GO', name='apoptosis')
    """

    function = BIOPROCESS


class Pathology(BaseAbundance):
    """Build a pathology node.

    Example:

    >>> Pathology(namespace='DO', name='Alzheimer Disease')
    """

    function = PATHOLOGY


class Variant(dict, metaclass=ABCMeta):
    """The superclass for variant dictionaries."""

    def __init__(self, kind: str) -> None:
        """Build the variant data dictionary.

        :param kind: The kind of variant
        """
        super().__init__({KIND: kind})

    @abstractmethod
    def as_bel(self, use_identifiers: bool = False) -> str:
        """Return this variant as a BEL string."""

    def as_ibel(self) -> str:
        """Return this variant as an identified BEL string."""
        return self.as_bel(use_identifiers=True)

    def __str__(self):  # noqa: D105
        return self.as_bel()


class CentralDogma(BaseAbundance):
    """The base class for "central dogma" abundances (i.e., genes, miRNAs, RNAs, and proteins)."""

    def __init__(
            self,
            namespace: str,
            name: Optional[str] = None,
            identifier: Optional[str] = None,
            xrefs: Optional[List[Entity]] = None,
            variants: Union[None, Variant, Iterable[Variant]] = None,
    ) -> None:
        """Build a node for a gene, RNA, miRNA, or protein.

        :param namespace: The name of the database used to identify this entity
        :param name: The database's preferred name or label for this entity
        :param identifier: The database's identifier for this entity
        :param xrefs: Alternative database cross references
        :param variants: An optional variant or list of variants
        """
        super().__init__(namespace=namespace, name=name, identifier=identifier, xrefs=xrefs)

        if isinstance(variants, Variant):
            self[VARIANTS] = [variants]
        elif isinstance(variants, (list, tuple, set)):
            self[VARIANTS] = sorted(variants, key=_as_bel)

    @property
    def variants(self) -> Optional[List[Variant]]:
        """Return this entity's variants, if they exist."""
        return self.get(VARIANTS)

    def as_bel(self, use_identifiers: bool = False) -> str:
        """Return this node as a BEL string."""
        if not self.variants:
            return super().as_bel(use_identifiers=use_identifiers)

        variants_canon = sorted([
            variant.as_bel(use_identifiers=use_identifiers)
            for variant in self.variants
        ])

        return "{}({}, {})".format(
            self._bel_function,
            self.obo if use_identifiers else self.curie,
            ', '.join(variants_canon),
        )

    def get_parent(self) -> Optional['CentralDogma']:
        """Get the parent, or none if it's already a reference node.

        Example usage:

        >>> ab42 = Protein(name='APP', namespace='HGNC', variants=[Fragment(start=672, stop=713)])
        >>> app = ab42.get_parent()
        >>> assert 'p(HGNC:APP)' == app.as_bel()
        """
        if VARIANTS not in self:
            return None

        return self.__class__(
            namespace=self.namespace,
            name=self.name,
            identifier=self.identifier,
        )

    def with_variants(self, variants: Union[Variant, List[Variant]]) -> 'CentralDogma':
        """Create a new entity with the given variants.

        :param variants: An optional variant or list of variants

        Example Usage:

        >>> app = Protein(name='APP', namespace='HGNC')
        >>> ab42 = app.with_variants([Fragment(start=672, stop=713)])
        >>> assert 'p(HGNC:APP, frag(672_713))' == ab42.as_bel()
        """
        return self.__class__(
            namespace=self.namespace,
            name=self.name,
            identifier=self.identifier,
            variants=variants,
        )


class ProteinModification(Variant):
    """Build a protein modification variant dictionary."""

    def __init__(
            self,
            name: str,
            code: Optional[str] = None,
            position: Optional[int] = None,
            namespace: Optional[str] = None,
            identifier: Optional[str] = None,
            xrefs: Optional[List[Entity]] =  None,
    ) -> None:
        """Build a protein modification variant data dictionary.

        :param name: The name of the modification
        :param code: The three letter amino acid code for the affected residue. Capital first letter.
        :param position: The position of the affected residue
        :param namespace: The namespace to which the name of this modification belongs
        :param identifier: The identifier of the name of the modification
        :param xrefs: Alternative database xrefs

        Either the name or the identifier must be used. If the namespace is omitted, it is assumed that a name is
        specified from the BEL default namespace.

        Example from BEL default namespace:

        >>> ProteinModification('Ph', code='Thr', position=308)

        Example from custom namespace:

        >>> ProteinModification(name='protein phosphorylation', namespace='GO', code='Thr', position=308)

        Example from custom namespace additionally qualified with identifier:

        >>> ProteinModification(name='protein phosphorylation', namespace='GO',
        >>>                     identifier='GO:0006468', code='Thr', position=308)
        """
        super().__init__(kind=PMOD)

        self[CONCEPT] = Entity(
            namespace=(namespace or BEL_DEFAULT_NAMESPACE),
            name=name,
            identifier=identifier,
        )
        self['xref'] = xrefs or []

        if code:
            self[PMOD_CODE] = code

        if position:
            self[PMOD_POSITION] = position

    @property
    def entity(self) -> Entity:  # noqa:D401
        """The concept for this protein modification."""
        return self[CONCEPT]

    def as_bel(self, use_identifiers: bool = False) -> str:
        """Return this protein modification variant as a BEL string."""
        if use_identifiers:
            x = self.entity.obo
        else:
            x = self.entity.curie

        return 'pmod({}{})'.format(
            x,
            ''.join(', {}'.format(self[x]) for x in PMOD_ORDER[2:] if x in self)
        )


class GeneModification(Variant):
    """Build a gene modification variant dictionary."""

    def __init__(
            self,
            name: str,
            namespace: Optional[str] = None,
            identifier: Optional[str] = None,
            xrefs: Optional[List[Entity]] = None,
    ) -> None:
        """Build a gene modification variant data dictionary.

        :param name: The name of the gene modification
        :param namespace: The namespace of the gene modification
        :param identifier: The identifier of the name in the database

        Either the name or the identifier must be used. If the namespace is omitted, it is assumed that a name is
        specified from the BEL default namespace.

        Example from BEL default namespace:

        >>> GeneModification(name='Me')

        Example from custom namespace:

        >>> GeneModification(name='DNA methylation', namespace='GO', identifier='GO:0006306',)
        """
        super().__init__(kind=GMOD)

        self[CONCEPT] = Entity(
            namespace=(namespace or BEL_DEFAULT_NAMESPACE),
            name=name,
            identifier=identifier,
        )
        self['xrefs'] = xrefs or []

    @property
    def entity(self) -> Entity:
        """Represent the entity in this gene modification."""
        return self[CONCEPT]

    def as_bel(self, use_identifiers: bool = False) -> str:
        """Return this gene modification variant as a BEL string."""
        if use_identifiers:
            x = self.entity.obo
        else:
            x = self.entity.curie

        return 'gmod({})'.format(x)


class Hgvs(Variant):
    """Builds a HGVS variant dictionary."""

    def __init__(self, variant: str) -> None:
        """Build an HGVS variant data dictionary.

        :param variant: The HGVS variant string

        Example:

        >>> Protein(namespace='HGNC', name='AKT1', variants=[Hgvs('p.Ala127Tyr')])
        """
        super().__init__(kind=HGVS)
        self[HGVS] = variant

    @property
    def variant(self) -> str:  # noqa: D401
        """The HGVS variant string."""
        return self[HGVS]

    def as_bel(self, use_identifiers: bool = False) -> str:
        """Return this HGVS variant as a BEL string."""
        return 'var("{}")'.format(self.variant)


class HgvsReference(Hgvs):
    """Represents the "reference" variant in HGVS."""

    def __init__(self) -> None:
        super().__init__(variant='=')


class HgvsUnspecified(Hgvs):
    """Represents an unspecified variant in HGVS."""

    def __init__(self) -> None:
        super().__init__(variant='?')


class ProteinSubstitution(Hgvs):
    """A protein substitution variant."""

    def __init__(self, from_aa: str, position: int, to_aa: str) -> None:
        """Build an HGVS variant data dictionary for the given protein substitution.

        :param from_aa: The 3-letter amino acid code of the original residue
        :param position: The position of the residue
        :param to_aa: The 3-letter amino acid code of the new residue

        Example:

        >>> Protein(namespace='HGNC', name='AKT1', variants=[ProteinSubstitution('Ala', 127, 'Tyr')])
        """
        super().__init__('p.{}{}{}'.format(from_aa, position, to_aa))


class Fragment(Variant):
    """Represent the information about a protein fragment."""

    def __init__(
            self,
            start: Union[None, int, str] = None,
            stop: Union[None, int, str] = None,
            description: Optional[str] = None,
    ) -> None:
        """Build a protein fragment data dictionary.

        :param start: The starting position
        :param stop: The stopping position
        :param description: An optional description

        Example of specified fragment:

        >>> Protein(name='APP', namespace='HGNC', variants=[Fragment(start=672, stop=713)])

        Example of unspecified fragment:

        >>> Protein(name='APP', namespace='HGNC', variants=[Fragment()])
        """
        super().__init__(kind=FRAGMENT)

        if start and stop:
            self[FRAGMENT_START] = start
            self[FRAGMENT_STOP] = stop
        else:
            self[FRAGMENT_MISSING] = '?'

        if description:
            self[FRAGMENT_DESCRIPTION] = description

    @property
    def range(self) -> str:
        """Get the range of this fragment."""
        if FRAGMENT_MISSING in self:
            return '?'

        return '{}_{}'.format(self[FRAGMENT_START], self[FRAGMENT_STOP])

    def as_bel(self, use_identifiers=False) -> str:
        """Return this fragment variant as a BEL string."""
        res = '"{}"'.format(self.range)

        if FRAGMENT_DESCRIPTION in self:
            res += ', "{}"'.format(self[FRAGMENT_DESCRIPTION])

        return 'frag({})'.format(res)


class Gene(CentralDogma):
    """Builds a gene node."""

    function = GENE


class _Transcribable(CentralDogma):
    """A base class for RNA and micro-RNA to share getting of their corresponding genes."""

    def get_gene(self) -> Gene:
        """Get the corresponding gene or raise an exception if it's not the reference node.

        :raises: InferCentralDogmaException
        """
        if self.variants:
            raise InferCentralDogmaException('can not get gene for variant')

        return Gene(
            namespace=self.namespace,
            name=self.name,
            identifier=self.identifier,
            xrefs=self.xrefs,
        )


class Rna(_Transcribable):
    """Builds an RNA node.

    Example: AKT1 protein coding gene's RNA:

    >>> Rna(namespace='HGNC', name='AKT1', identifier='391')

    Non-coding RNA's can also be encoded such as `U85 <https://www-snorna.biotoul.fr/plus.php?id=U85>`_:

    >>> Rna(namespace='SNORNABASE', identifer='SR0000073')
    """

    function = RNA


class MicroRna(_Transcribable):
    """Represents an micro-RNA.

    Human miRNA's are listed on HUGO's `MicroRNAs (MIR) <https://www.genenames.org/cgi-bin/genefamilies/set/476>`_
    gene family.

    MIR1-1 from `HGNC <https://www.genenames.org/cgi-bin/gene_symbol_report?hgnc_id=31499>`_:

    >>> MicroRna(namespace='HGNC', name='MIR1-1', identifier='31499')

    MIR1-1 from `miRBase <http://www.mirbase.org/cgi-bin/mirna_entry.pl?acc=MI0000651>`_:

    >>> MicroRna(namespace='MIRBASE', identifier='MI0000651')

    MIR1-1 from `Entrez Gene <https://view.ncbi.nlm.nih.gov/gene/406904>`_

    >>> MicroRna(namespace='ENTREZ', identifier='406904')
    """

    function = MIRNA


class Protein(CentralDogma):
    """Builds a protein node.

    Example: AKT

    >>> Protein(namespace='HGNC', name='AKT1')

    Example: AKT with optionally included HGNC database identifier

    >>> Protein(namespace='HGNC', name='AKT1', identifier='391')

    Example: AKT with phosphorylation

    >>> Protein(namespace='HGNC', name='AKT', variants=[ProteinModification('Ph', code='Thr', position=308)])
    """

    function = PROTEIN

    def get_rna(self) -> Rna:
        """Get the corresponding RNA or raise an exception if it's not the reference node.

        :raises: InferCentralDogmaException
        """
        if self.variants:
            raise InferCentralDogmaException('can not get rna for variant')

        return Rna(
            namespace=self.namespace,
            name=self.name,
            identifier=self.identifier,
            xrefs=self.xrefs,
        )


def _entity_list_as_bel(entities: Iterable[BaseEntity], use_identifiers: bool = False) -> str:
    """Stringify a list of BEL entities."""
    return ', '.join(
        e.as_bel(use_identifiers=use_identifiers)
        for e in entities
    )


class Reaction(BaseEntity):
    """Build a reaction node."""

    function = REACTION

    def __init__(
            self,
            reactants: Union[BaseAbundance, Iterable[BaseAbundance]],
            products: Union[BaseAbundance, Iterable[BaseAbundance]],
    ) -> None:
        """Build a reaction node.

        :param reactants: A list of PyBEL node data dictionaries representing the reactants
        :param products: A list of PyBEL node data dictionaries representing the products

        Example:

        >>> Reaction([Protein(namespace='HGNC', name='KNG1')], [Abundance(namespace='CHEBI', name='bradykinin')])
        """
        super().__init__()

        if isinstance(reactants, BaseEntity):
            reactants = [reactants]
        else:
            reactants = sorted(reactants, key=_as_bel)

        if isinstance(products, BaseEntity):
            products = [products]
        else:
            products = sorted(products, key=_as_bel)

        if not reactants and not products:
            raise ReactionEmptyException('Reaction can not be instantiated with an empty members list.')

        self.update({
            REACTANTS: reactants,
            PRODUCTS: products,
        })

    @property
    def reactants(self) -> List[BaseAbundance]:
        """Return the list of reactants in this reaction."""
        return self[REACTANTS]

    @property
    def products(self) -> List[BaseAbundance]:
        """Return the list of products in this reaction."""
        return self[PRODUCTS]

<<<<<<< HEAD
    def as_bel(self, use_identifiers: bool = False) -> str:
=======
    def get_catalysts(self) -> Set[BaseAbundance]:
        """Get entities appearing in both the reactants and products."""
        return set(self.reactants).intersection(self.products)

    def as_bel(self) -> str:
>>>>>>> 5843151c
        """Return this reaction as a BEL string."""
        return 'rxn(reactants({}), products({}))'.format(
            _entity_list_as_bel(self.reactants, use_identifiers=use_identifiers),
            _entity_list_as_bel(self.products, use_identifiers=use_identifiers),
        )


class ListAbundance(BaseEntity):
    """The superclass for building list abundance (complex, abundance) node data dictionaries."""

    def __init__(self, members: Union[BaseAbundance, Iterable[BaseAbundance]]) -> None:
        """Build a list abundance node.

        :param members: A list of PyBEL node data dictionaries
        """
        super().__init__()

        if isinstance(members, BaseEntity):
            self[MEMBERS] = [members]
        else:
            self[MEMBERS] = sorted(members, key=_as_bel)

        if not self[MEMBERS]:
            raise ListAbundanceEmptyException('List abundance can not be instantiated with an empty members list.')

    @property
    def members(self) -> List[BaseAbundance]:
        """Return the list of members in this list abundance."""
        return self[MEMBERS]

    def as_bel(self, use_identifiers: bool = False) -> str:
        """Return this list abundance as a BEL string."""
        return '{}({})'.format(
            self._bel_function,
            _entity_list_as_bel(self.members, use_identifiers=use_identifiers)
        )


class ComplexAbundance(ListAbundance):
    """Build a complex abundance node with the optional ability to specify a name."""

    function = COMPLEX

    def __init__(
            self,
            members: Iterable[BaseAbundance],
            namespace: Optional[str] = None,
            name: Optional[str] = None,
            identifier: Optional[str] = None,
            xrefs: Optional[List[Entity]] = None,
    ) -> None:
        """Build a complex list node.

        :param members: A list of PyBEL node data dictionaries
        :param namespace: The namespace from which the name originates
        :param name: The name of the complex
        :param identifier: The identifier in the namespace in which the name originates
        :param xrefs: Alternate identifiers for the entity if it is named
        """
        super().__init__(members=members)
        if namespace:
            self[CONCEPT] = Entity(
                namespace=namespace,
                name=name,
                identifier=identifier,
            )
            self['xrefs'] = xrefs or []

    @property
    def entity(self) -> Optional[Entity]:  # noqa:D401
        """The concept represented by this complex if it has been named."""
        return self.get(CONCEPT)

    @property
    def xrefs(self):  # noqa:D401
        """Alternative identifiers for the concept if it has been named."""
        return self.get('xrefs')


class NamedComplexAbundance(BaseAbundance):
    """Build a named complex abundance node.

    Example:

        >>> NamedComplexAbundance(namespace='FPLX', name='Calcineurin Complex')
    """

    function = COMPLEX


class CompositeAbundance(ListAbundance):
    """Build a composite abundance node."""

    function = COMPOSITE


class FusionRangeBase(dict, metaclass=ABCMeta):
    """The superclass for fusion range data dictionaries."""

    @abstractmethod
    def as_bel(self) -> str:
        """Return this fusion range as BEL."""

    def __str__(self):  # noqa: D105
        return self.as_bel()


class MissingFusionRange(FusionRangeBase):
    """Represents a fusion range with no defined start or end."""

    def __init__(self):
        """Build a missing fusion range."""
        super(MissingFusionRange, self).__init__({
            FUSION_MISSING: '?',
        })

    def as_bel(self) -> str:
        """Return this missing fusion range as BEL."""
        return '?'


class EnumeratedFusionRange(FusionRangeBase):
    """Represents an enumerated fusion range."""

    def __init__(self, reference: str, start, stop):
        """Build an enumerated fusion range.

        :param reference: The reference code
        :param int or str start: The start position, either specified by its integer position, or '?'
        :param int or str stop: The stop position, either specified by its integer position, '?', or '*

        Example fully specified RNA fusion range:

        >>> EnumeratedFusionRange('r', 1, 79)

        """
        super().__init__({
            FUSION_REFERENCE: reference,
            FUSION_START: start,
            FUSION_STOP: stop,
        })

    def as_bel(self) -> str:
        """Return this fusion range as a BEL string."""
        return '{reference}.{start}_{stop}'.format(
            reference=self[FUSION_REFERENCE],
            start=self[FUSION_START],
            stop=self[FUSION_STOP],
        )


class FusionBase(BaseEntity):
    """The superclass for building fusion node data dictionaries."""

    def __init__(
            self,
            partner_5p: CentralDogma,
            partner_3p: CentralDogma,
            range_5p: Optional[FusionRangeBase] = None,
            range_3p: Optional[FusionRangeBase] = None,
    ) -> None:
        """Build a fusion node.

        :param partner_5p: A PyBEL node for the 5-prime partner
        :param partner_3p: A PyBEL node for the 3-prime partner
        :param range_5p: A fusion range for the 5-prime partner
        :param range_3p: A fusion range for the 3-prime partner
        """
        super().__init__()
        self[FUSION] = {
            PARTNER_5P: partner_5p,
            PARTNER_3P: partner_3p,
            RANGE_5P: range_5p or MissingFusionRange(),
            RANGE_3P: range_3p or MissingFusionRange(),
        }

    @property
    def partner_5p(self) -> CentralDogma:
        """Get the 5' partner."""
        return self[FUSION][PARTNER_5P]

    @property
    def partner_3p(self) -> CentralDogma:
        """Get the 3' partner."""
        return self[FUSION][PARTNER_3P]

    @property
    def range_5p(self) -> FusionRangeBase:
        """Get the 5' partner's range."""
        return self[FUSION][RANGE_5P]

    @property
    def range_3p(self) -> FusionRangeBase:
        """Get the 3' partner's range."""
        return self[FUSION][RANGE_3P]

    def as_bel(self, use_identifiers: bool = False) -> str:
        """Return this fusion as a BEL string."""
        if use_identifiers:
            p5p = self.partner_5p.obo
            p3p = self.partner_3p.obo
        else:
            p5p = self.partner_5p.curie
            p3p = self.partner_3p.curie

        return '{}(fus({}, "{}", {}, "{}"))'.format(
            self._bel_function,
            p5p,
            self.range_5p.as_bel(),
            p3p,
            self.range_3p.as_bel(),
        )


class ProteinFusion(FusionBase):
    """Builds a protein fusion node."""

    function = PROTEIN


class RnaFusion(FusionBase):
    """Builds an RNA fusion node.

    Example, with fusion ranges using the 'r' qualifier:

    >>> RnaFusion(
    >>> ... partner_5p=Rna(namespace='HGNC', name='TMPRSS2'),
    >>> ... range_5p=EnumeratedFusionRange('r', 1, 79),
    >>> ... partner_3p=Rna(namespace='HGNC', name='ERG'),
    >>> ... range_3p=EnumeratedFusionRange('r', 312, 5034)
    >>> )


    Example with missing fusion ranges:

    >>> RnaFusion(
    >>> ... partner_5p=Rna(namespace='HGNC', name='TMPRSS2'),
    >>> ... partner_3p=Rna(namespace='HGNC', name='ERG'),
    >>> )
    """

    function = RNA


class GeneFusion(FusionBase):
    """Builds a gene fusion node.

    Example, using fusion ranges with the 'c' qualifier

    >>> GeneFusion(
    >>> ... partner_5p=Gene(namespace='HGNC', name='TMPRSS2'),
    >>> ... range_5p=EnumeratedFusionRange('c', 1, 79),
    >>> ... partner_3p=Gene(namespace='HGNC', name='ERG'),
    >>> ... range_3p=EnumeratedFusionRange('c', 312, 5034)
    >>> )

    Example with missing fusion ranges:

    >>> GeneFusion(
    >>> ... partner_5p=Gene(namespace='HGNC', name='TMPRSS2'),
    >>> ... partner_3p=Gene(namespace='HGNC', name='ERG'),
    >>> )
    """

    function = GENE<|MERGE_RESOLUTION|>--- conflicted
+++ resolved
@@ -700,15 +700,11 @@
         """Return the list of products in this reaction."""
         return self[PRODUCTS]
 
-<<<<<<< HEAD
-    def as_bel(self, use_identifiers: bool = False) -> str:
-=======
     def get_catalysts(self) -> Set[BaseAbundance]:
         """Get entities appearing in both the reactants and products."""
         return set(self.reactants).intersection(self.products)
 
-    def as_bel(self) -> str:
->>>>>>> 5843151c
+    def as_bel(self, use_identifiers: bool = False) -> str:
         """Return this reaction as a BEL string."""
         return 'rxn(reactants({}), products({}))'.format(
             _entity_list_as_bel(self.reactants, use_identifiers=use_identifiers),
