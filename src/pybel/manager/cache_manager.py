# -*- coding: utf-8 -*-

"""
Definition Cache Manager
------------------------
Under the hood, PyBEL caches namespace and annotation files for quick recall on later use. The user doesn't need to
enable this option, but can specify a database location if they choose.
"""

from __future__ import unicode_literals

import logging
import time
from itertools import groupby

from collections import defaultdict
from copy import deepcopy
from six import string_types
from six.moves.cPickle import dumps
from sqlalchemy import func, exists

from .base_manager import BaseManager
from .models import (
    Network,
    Annotation,
    AnnotationEntry,
    Namespace,
    NamespaceEntryEquivalence,
    NamespaceEntry,
    Node,
    Edge,
    Evidence,
    Citation,
    Property,
    Author,
    Modification,
)
from .query_manager import QueryManager
from .lookup_manager import LookupManager
from .utils import parse_owl, extract_shared_required, extract_shared_optional
from ..canonicalize import edge_to_bel, node_to_bel
from ..constants import *
from ..io.gpickle import to_bytes
from ..struct import BELGraph, union
from ..utils import (
    get_bel_resource,
    parse_datetime,
    hash_edge,
    hash_node,
    hash_evidence,
    hash_citation,
    hash_dump,
)

__all__ = [
    'Manager',
    'NetworkManager',
]

log = logging.getLogger(__name__)

DEFAULT_BELNS_ENCODING = ''.join(sorted(belns_encodings))


def _get_namespace_insert_values(bel_resource):
    namespace_insert_values = {
        'name': bel_resource['Namespace']['NameString'],
        'domain': bel_resource['Namespace']['DomainString']
    }

    namespace_insert_values.update(extract_shared_required(bel_resource, 'Namespace'))
    namespace_insert_values.update(extract_shared_optional(bel_resource, 'Namespace'))

    namespace_mapping = {
        'species': ('Namespace', 'SpeciesString'),
        'query_url': ('Namespace', 'QueryValueURL')
    }

    for database_column, (section, key) in namespace_mapping.items():
        if section in bel_resource and key in bel_resource[section]:
            namespace_insert_values[database_column] = bel_resource[section][key]

    return namespace_insert_values


def _get_annotation_insert_values(bel_resource):
    annotation_insert_values = {
        'type': bel_resource['AnnotationDefinition']['TypeString'],
    }
    annotation_insert_values.update(extract_shared_required(bel_resource, 'AnnotationDefinition'))
    annotation_insert_values.update(extract_shared_optional(bel_resource, 'AnnotationDefinition'))

    annotation_mapping = {
        'name': ('Citation', 'NameString')
    }

    for database_column, (section, key) in annotation_mapping.items():
        if section in bel_resource and key in bel_resource[section]:
            annotation_insert_values[database_column] = bel_resource[section][key]

    return annotation_insert_values


def not_resource_cachable(bel_resource):
    """Checks if the BEL resource is cachable. Takes in a dictionary from :func:`get_bel_resource`"""
    return bel_resource['Processing']['CacheableFlag'] not in {'yes', 'Yes', 'True', 'true'}


class NamespaceManager(BaseManager):
    """Manages BEL namespaces"""

    def __init__(self, use_namespace_cache=False, *args, **kwargs):
        """
        :param use_namespace_cache: Should namespaces be cached in-memory?
        """
        super(NamespaceManager, self).__init__(*args, **kwargs)

        self.use_namespace_cache = (
            use_namespace_cache
            if use_namespace_cache is not None
            else config.get('PYBEL_IN_MEMORY_NAMESPACE_CACHE', False)
        )
        self._namespace_model = {}
        self._namespace_object_cache = defaultdict(dict)

        log.debug('namespace manager caching: %s', self.use_namespace_cache)

    @property
    def namespace_model(self):
        """A dictionary from {namespace URL: Namespace}

        :rtype: dict[str,Namespace]
        """
        return self._namespace_model

    @property
    def namespace_object_cache(self):
        """A dictionary from {namespace URL: {entry name: NamespaceEntry}}

        :rtype: dict[str,dict[str,NamespaceEntry]]
        """
        return self._namespace_object_cache

    def list_namespaces(self):
        """Returns a list of all namespaces

        :rtype: list[Namespace]
        """
        return self.session.query(Namespace).all()

    def drop_namespaces(self):
        """Drops all namespaces"""
        self.namespace_object_cache.clear()
        self.namespace_model.clear()

        for namespace in self.session.query(NamespaceEntry).all():
            namespace.children[:] = []
            self.session.commit()

        self.session.query(NamespaceEntry).delete()
        self.session.query(Namespace).delete()
        self.session.commit()

    def drop_namespace_by_url(self, url):
        """Drops the namespace at the given URL. Won't work if the edge store is in use.

        :param str url: The URL of the namespace to drop
        """
        self.session.query(Namespace).filter(Namespace.url == url).delete()
        self.session.commit()

    def get_namespace_by_url(self, url):
        """Looks up a namespace by url. Fails if not inserted already into database.

        :param str url: The URL of the namespace
        :rtype: Namespace
        """
        return self.session.query(Namespace).filter(Namespace.url == url).one_or_none()

    def get_or_create_namespace(self, url):
        """Inserts the namespace file at the given location to the cache. If not cachable, returns the dict of
        the values of this namespace.

        :param str url: the location of the namespace file
        :return: SQL Alchemy model instance, populated with data from URL
        :rtype: Namespace or dict
        """
        result = self.get_namespace_by_url(url)

        if result is not None:
            return result

        log.info('downloading namespace %s', url)

        bel_resource = get_bel_resource(url)

        # Clean up values dictionary
        bel_resource['Values'] = {
            name: (encoding if encoding else DEFAULT_BELNS_ENCODING)
            for name, encoding in bel_resource['Values'].items()
            if name
        }

        if not_resource_cachable(bel_resource):
            log.info('not caching namespace: %s', url)
            return bel_resource['Values']

        namespace_insert_values = _get_namespace_insert_values(bel_resource)

        namespace = Namespace(
            url=url,
            **namespace_insert_values
        )
        namespace.entries = [
            NamespaceEntry(name=name, encoding=encoding)
            for name, encoding in bel_resource['Values'].items()
        ]

        log.info('inserted namespace: %s (%d)', url, len(bel_resource['Values']))

        self.session.add(namespace)
        self.session.commit()

        return namespace

<<<<<<< HEAD
    def old_ensure_namespace(self, url, cache_objects=False):
        """Caches a namespace file if not already in the cache. If not cachable, returns a dict of the values

        :param str url: the location of the namespace file
        :param bool cache_objects: Indicates if the object_cache should be filed with NamespaceEntry objects.
        :return: The namespace instance
        :rtype: Namespace or dict
        """
        if url in self.namespace_model:
            log.debug('already in memory: %s (%d)', url, len(self.namespace_cache[url]))
            results = self.namespace_model[url]

        else:
            t = time.time()
            results = self.session.query(Namespace).filter(Namespace.url == url).one_or_none()

            if results is None:
                results = self.insert_namespace(url)
            else:
                log.debug('loaded namespace: %s (%d, %.2fs)', url, len(results.entries), time.time() - t)

            if results is None:
                raise ValueError('No results for {}'.format(url))
            elif isinstance(results, dict):
                return results
            elif not results.entries:
                raise ValueError('No entries for {}'.format(url))

            self.namespace_model[url] = results

            for entry in results.entries:
                self.namespace_cache[url][entry.name] = list(entry.encoding)  # set()
                self.namespace_id_cache[url][entry.name] = entry.id

        if cache_objects and url not in self.namespace_object_cache:
            log.debug('loading namespace cache_objects: %s (%d)', url, len(self.namespace_cache[url]))
            for entry in results.entries:
                self.namespace_object_cache[url][entry.name] = entry

        return results

    def ensure_namespace(self, url, cache_objects=False):
        """Caches a namespace file if not already in the cache. If not cachable, returns a dict of the values
=======
    def _cache_namespace(self, namespace):
        """Caches a namespace's model
>>>>>>> dcd0c4de

        :param Namespace namespace:
        """
        self.namespace_model[namespace.url] = namespace

    def _cache_namespace_entries(self, namespace):
        """Caches a namespace's entries' models

        :param Namespace namespace:
        """
        for entry in namespace.entries:
            self.namespace_object_cache[namespace.url][entry.name] = entry

    def ensure_namespace(self, url):
        """Gets or creates a namespace by its URL. Stores in the database and cache if it's cachable, otherwise
        returns a dictionary of {names: encodings}

        :param str url: the location of the namespace file
        :rtype: Namespace or dict[str,str]
        """
        if self.use_namespace_cache and url in self.namespace_model:
            log.debug('already in memory: %s', url)
            return self.namespace_model[url]

        namespace = self.get_or_create_namespace(url)

        if isinstance(namespace, dict):
            log.debug('loaded uncached namespace: %s (%d)', url, len(namespace))
            return namespace

        log.debug('loaded namespace: %s', url)

        if self.use_namespace_cache:
            self._cache_namespace(namespace)
            self._cache_namespace_entries(namespace)

        return namespace

    def get_namespace_encodings(self, url):
        """Returns a dict of names and their encodings for the given namespace URL.

        :param str url: The URL of the namespace
        :rtype: dict[str,str]
        """
        namespace = self.ensure_namespace(url)

        if isinstance(namespace, dict):
            return namespace

        return namespace.to_values()

    def get_namespace_entry(self, url, name):
        """Gets a given NamespaceEntry object.

        :param str url: The url of the namespace source
        :param str name: The value of the namespace from the given url's document
        :rtype: NamespaceEntry
        """
<<<<<<< HEAD
        # if self.namespace_object_cache:
        # namespace_object_cache is in use

        if url in self.namespace_object_cache and value in self.namespace_object_cache[url]:
            # URL is present in cache and value is present in cache[url]
            namespace_entry = self.namespace_object_cache[url][value]

        else:
            # URL not in cache or value not in cache[url]
            namespace_entry = self.session.query(Namespace).join(NamespaceEntry).filter(Namespace.url == url). \
                filter(NamespaceEntry.name == value).first()

            self.namespace_object_cache[url][value] = namespace_entry

        # else:
        #     # namespace_object_cache NOT in use
        #     namespace = self.session.query(Namespace).filter_by(url=url).one()
        #
        #     # FIXME @kono reinvestigate this
        #     try:
        #         namespace_entry = self.session.query(NamespaceEntry). \
        #             filter_by(namespace=namespace, name=value).one_or_none()
        #     except:
        #         namespace_entry = self.session.query(NamespaceEntry). \
        #             filter_by(namespace=namespace, name=value).first()
=======
        if self.namespace_object_cache and url in self.namespace_object_cache:
            return self.namespace_object_cache[url][name]

        namespace = self.session.query(Namespace).filter(Namespace.url == url).one()
        namespace_entry = self.session.query(NamespaceEntry).filter_by(namespace=namespace, name=name).one_or_none()
>>>>>>> dcd0c4de

        return namespace_entry


class OwlNamespaceManager(NamespaceManager):
    """Manages OWL namespaces"""

    def get_or_create_owl_namespace(self, url, keyword=None, encoding=None):
        """Caches an ontology at the given IRI

        :param str url: The location of the ontology
        :param str keyword: The keyword for the namespace
        :param str encoding: The encoding for the entries in the namespace
        :rtype: Namespace
        """
        namespace = self.get_namespace_by_url(url)

        if namespace is not None:
            return namespace

        log.info('inserting owl %s', url)

        namespace = Namespace(url=url, keyword=keyword)

        graph = parse_owl(url)

        encoding = BELNS_ENCODING_STR if encoding is None else encoding

        name_to_entry = {
            node: NamespaceEntry(name=node, encoding=encoding)
            for node in graph
        }
        namespace.entries = list(name_to_entry.values())

        for parent, child in graph.edges_iter():
            parent_entry = name_to_entry[parent]
            child_entry = name_to_entry[child]
            parent_entry.children.append(child_entry)

        self.session.add(namespace)
        self.session.commit()

        return namespace

    def ensure_namespace_owl(self, url, keyword=None, encoding=None):
        """Caches an ontology at the given URL if it is not already in the cache

        :param str url: The location of the ontology
        :param str keyword: The optional keyword to use for the namespace if it gets downloaded
        :param str encoding: The optional encoding to use for the namespace if it gets downloaded
        :rtype: Namespace
        """
        if url in self.namespace_model:
            return self.namespace_model[url]

        namespace = self.get_or_create_owl_namespace(url, keyword=keyword, encoding=encoding)

        if not self.use_namespace_cache:
            return namespace

        for entry in namespace.entries:
            self.namespace_object_cache[namespace.url][entry.name] = entry

        return namespace

    def get_namespace_owl_terms(self, url, keyword=None, encoding=None):
        """

        :param str url: The location of the ontology
        :param str keyword: The optional keyword to use for the namespace if it gets downloaded
        :param str encoding: The optional encoding to use for the namespace if it gets downloaded
        :rtype: dict[str,str]
        """
        namespace = self.ensure_namespace_owl(url, keyword=keyword, encoding=encoding)

        if isinstance(namespace, dict):
            return namespace

        return namespace.to_values()

    def get_namespace_owl_edges(self, url, keyword=None):
        """Gets a set of directed edge pairs from the graph representing the ontology at the given IRI

        :param str url: The location of the ontology
        :param str keyword: The optional keyword to use for the namespace if it gets downloaded
        :rtype: list[tuple[str,str]]
        """
        namespace = self.ensure_namespace_owl(url, keyword=keyword)

        return namespace.to_tree_list()


class AnnotationManager(BaseManager):
    """Manages BEL annotations"""

    def __init__(self, use_annotation_cache=None, *args, **kwargs):
        super(AnnotationManager, self).__init__(*args, **kwargs)

        self.use_annotation_cache = (
            use_annotation_cache
            if use_annotation_cache is not None
            else config.get('PYBEL_IN_MEMORY_ANNOTATION_CACHE', False)
        )
        self._annotation_model = {}
        self._annotation_object_cache = defaultdict(dict)

        log.debug('annotation manager caching: %s', self.use_annotation_cache)

    @property
    def annotation_model(self):
        """A dictionary from {annotation URL: Annotation}

        :rtype: dict[str:Annotation]
        """
        return self._annotation_model

    @property
    def annotation_object_cache(self):
        """A dictionary from {annotation URL: {name: AnnotationEntry}}

        :rtype: dict[str,dict[str,AnnotationEntry]]
        """
        return self._annotation_object_cache

    def list_annotations(self):
        """Return a list of all annotations

        :rtype: list[Annotation]
        """
        return self.session.query(Annotation).all()

    def drop_annotations(self):
        """Drops all annotations"""
        self.annotation_object_cache.clear()
        self.annotation_model.clear()

        for annotation in self.session.query(AnnotationEntry).all():
            annotation.children[:] = []
            self.session.commit()

        self.session.query(AnnotationEntry).delete()
        self.session.query(Annotation).delete()
        self.session.commit()

    def _cache_annotation(self, annotation):
        """Caches an annotation

        :param Annotation annotation:
        """
        url = annotation.url

        if url in self.annotation_model:
            return

        self.annotation_model[url] = annotation

        for entry in annotation.entries:
            self.annotation_object_cache[url][entry.name] = entry

    def get_annotation_by_url(self, url):
        """Gets an annotation by URL

        :param str url:
        :rtype: Annotation
        """
        return self.session.query(Annotation).filter(Annotation.url == url).one_or_none()

    def get_or_create_annotation(self, url):
        """Inserts the namespace file at the given location to the cache

        :param str url: the location of the namespace file
        :rtype: Annotation
        """
        annotation = self.get_annotation_by_url(url)

        if annotation is not None:
            return annotation

        log.info('downloading annotation %s', url)

        bel_resource = get_bel_resource(url)

        annotation_insert_values = _get_annotation_insert_values(bel_resource)

        annotation = Annotation(
            url=url,
            **annotation_insert_values
        )
        annotation.entries = [
            AnnotationEntry(name=name, label=label)
            for name, label in bel_resource['Values'].items()
            if name
        ]

        self._cache_annotation(annotation)
        self.session.add(annotation)
        self.session.commit()

        log.info('inserted annotation: %s (%d)', url, len(bel_resource['Values']))

        return annotation

    def ensure_annotation(self, url):
        """Caches an annotation file if not already in the cache

        :param str url: the location of the annotation file
        :rtype: Annotation
        """
        if url in self.annotation_model:
            log.debug('already in memory: %s (%d)', url, len(self.annotation_object_cache[url]))
            return self.annotation_model[url]

        result = self.session.query(Annotation).filter(Annotation.url == url).one_or_none()

        if result is not None:
            self._cache_annotation(result)
            log.debug('cached annotation: %s (%d)', url, len(self.annotation_object_cache[url]))
            return result

        return self.get_or_create_annotation(url)

    def get_annotation_entries(self, url):
        """Returns a dict of annotations and their labels for the given annotation file

        :param str url: the location of the annotation file
        :rtype: set[str]
        """
        annotation = self.ensure_annotation(url)
        return annotation.get_entries()

    def get_annotation_entry(self, url, value):
        """Gets a given AnnotationEntry object.

        :param str url: The url of the annotation source
        :param str value: The name of the annotation entry from the given url's document
        :rtype: AnnotationEntry
        """
        if self.annotation_object_cache:
            annotation_entry = self.annotation_object_cache[url][value]
        else:
            annotation = self.session.query(Annotation).filter(Annotation.url == url).one()
            annotation_entry = self.session.query(AnnotationEntry).filter_by(annotation=annotation, name=value).one()

        return annotation_entry


class OwlAnnotationManager(AnnotationManager):
    """Manages OWL annotations"""

    def get_or_create_owl_annotation(self, url, keyword=None):
        """Caches an ontology as a namespace from the given IRI

        :param str url: the location of the ontology
        :param str keyword: The optional keyword to use for the annotation if it gets downloaded
        :rtype: Annotation
        """
        annotation = self.get_annotation_by_url(url)

        if annotation is not None:
            return annotation

        log.info('inserting owl %s', url)

        annotation = Annotation(url=url, keyword=keyword)

        graph = parse_owl(url)

        entries = {
            node: AnnotationEntry(name=node, annotation=annotation)  # TODO add label
            for node in graph.nodes_iter()
        }
        annotation.entries = list(entries.values())

        for u, v in graph.edges_iter():
            entries[u].children.append(entries[v])

        self.session.add(annotation)
        self.session.commit()

        return annotation

    def ensure_annotation_owl(self, url, keyword=None):
        """Caches an ontology as an annotation from the given IRI

        :param str url: the location of the ontology
        :param str keyword: The optional keyword to use for the annotation if it gets downloaded
        :rtype: Annotation
        """
        if url in self.annotation_model:
            return self.annotation_model[url]

        annotation = self.get_or_create_owl_annotation(url, keyword)

        for entry in annotation.entries:
            self.annotation_object_cache[url][entry.name] = entry

        return annotation

    def get_annotation_owl_terms(self, url, keyword=None):
        """Gets a set of classes and individuals in the ontology at the given IRI

        :param str url: the location of the ontology
        :param str keyword: The optional keyword to use for the annotation if it gets downloaded
        :rtype: set[str]
        """
        annotation = self.ensure_annotation_owl(url, keyword)
        return annotation.get_entries()

    def get_annotation_owl_edges(self, url, keyword=None):
        """Gets a set of directed edge pairs from the graph representing the ontology at the given IRI

        :param str url: the location of the ontology
        :param str keyword: The optional keyword to use for the annotation if it gets downloaded
        """
        annotation = self.ensure_annotation_owl(url, keyword=keyword)
        return annotation.to_tree_list()


class EquivalenceManager(NamespaceManager):
    """Manages BEL equivalences"""

    def drop_equivalences(self):
        """Drops all equivalence classes"""
        self.session.query(NamespaceEntryEquivalence).delete()
        self.session.commit()

    def get_equivalence_by_label(self, label):
        """Gets an equivalence class by its label.

        :param str label: the label of the equivalence class. example: '0b20937b-5eb4-4c04-8033-63b981decce7'
                                    for Alzheimer's Disease
        :rtype: NamespaceEntryEquivalence
        """
        return self.session.query(NamespaceEntryEquivalence).filter(NamespaceEntryEquivalence.label == label).one()

    def ensure_equivalence_class(self, label):
        """Ensures the equivalence class is loaded in the database"""
        result = self.session.query(NamespaceEntryEquivalence).filter_by(label=label).one_or_none()

        if result is None:
            result = NamespaceEntryEquivalence(label=label)
            self.session.add(result)
            self.session.commit()

        return result

    def insert_equivalences(self, equivalence_url, namespace_url):
        """Given a url to a .beleq file and its accompanying namespace url, populate the database"""
        namespace = self.ensure_namespace(namespace_url)

        if not isinstance(namespace, Namespace):
            raise ValueError("Can't insert equivalences for non-cachable namespace")

        log.info('inserting equivalences: %s', equivalence_url)

        equivalence_resource = get_bel_resource(equivalence_url)
        values = equivalence_resource['Values']

        for entry in namespace.entries:
            label = values[entry.name]
            entry.equivalence = self.ensure_equivalence_class(label=label)

        namespace.has_equivalences = True

        self.session.commit()

    def ensure_equivalences(self, url, namespace_url):
        """Check if the equivalence file is already loaded, and if not, load it

        :param str url: The URL of the equivalence file corresponding to the namespace file
        :param str namespace_url: The URL of the namespace file
        """
        self.ensure_namespace(namespace_url)

        ns = self.get_namespace_by_url(namespace_url)

        if not ns.has_equivalences:
            self.insert_equivalences(url, namespace_url)

    def get_equivalence_by_entry(self, url, name):
        """Gets the equivalence class of the entry in the given namespace

        :param str url: The url of the namespace source
        :param str name: The value of the namespace from the given url's document
        :rtype: NamespaceEntryEquivalence
        """
        entry = self.get_namespace_entry(url, name)
        return entry.equivalence

    def get_equivalence_members(self, label):
        """Gets all members of the given equivalence class

        :param str label: the label of the equivalence class. example: '0b20937b-5eb4-4c04-8033-63b981decce7'
                                    for Alzheimer's Disease
        :rtype: list[NamespaceEntry]
        """
        eq = self.get_equivalence_by_label(label)
        return eq.members


class NetworkManager(NamespaceManager, AnnotationManager):
    """Groups functions for inserting and querying networks in the database's network store."""

    def count_networks(self):
        """Counts the number of networks in the cache

        :rtype: int
        """
        return self.session.query(func.count(Network.id)).scalar()

    def list_networks(self):
        """Lists all networks in the cache

        :rtype: list[Network]
        """
        return self.session.query(Network).all()

    # FIXME there must be a better way to do this on the server without getting problems with logical inconsistencies
    def list_recent_networks(self):
        """Lists the most recently created version of each network (by name)

        :rtype: list[Network]
        """
        networks = self.session.query(Network).order_by(Network.name, Network.created.desc())
        return [
            next(si)
            for k, si in groupby(networks, lambda n: n.name)
        ]

    def has_name_version(self, name, version):
        """Checks if the name/version combination is already in the database

        :param str name: The network name
        :param str version: The network version
        :rtype: bool
        """
        return self.session.query(exists().where(Network.name == name, Network.version == version)).scalar()

    def drop_network_by_id(self, network_id):
        """Drops a network by its database identifier

        :param int network_id: The network's database identifier
        """
        network = self.session.query(Network).get(network_id)
        self.session.delete(network)
        self.session.commit()

    def drop_networks(self):
        """Drops all networks"""
        for network in self.session.query(Network).all():
            self.session.delete(network)
            self.session.commit()

    def get_network_versions(self, name):
        """Returns all of the versions of a network with the given name

        :param str name: The name of the network to query
        :rtype: set[str]
        """
        return {
            version
            for version, in self.session.query(Network.version).filter(Network.name == name).all()
        }

    def get_network_by_name_version(self, name, version):
        """Loads most recently added graph with the given name, or allows for specification of version

        :param str name: The name of the network.
        :param str version: The version string of the network.
        :return: A BEL graph
        :rtype: BELGraph
        """
        network = self.session.query(Network).filter(Network.name == name, Network.version == version).one()
        return network.as_bel()

    def get_networks_by_name(self, name):
        """Gets all networks with the given name. Useful for getting all versions of a given network.

        :param str name: The name of the network
        :rtype: list[Network]
        """
        return self.session.query(Network).filter(Network.name.like(name)).all()

    def get_most_recent_network_by_name(self, name):
        """Gets the most recently created network with the given name.

        :param str name: The name of the network
        :rtype: Network
        """
        return self.session.query(Network).filter(Network.name == name).order_by(Network.created.desc()).first()

    def get_network_by_id(self, network_id):
        """Gets a network from the database by its identifier.

        :param int network_id: The network's database identifier
        :rtype: Network
        """
        return self.session.query(Network).get(network_id)

    def get_graph_by_id(self, network_id):
        """Gets a network from the database by its identifier and converts to a BEL graph

        :param int network_id: The network's database identifier
        :rtype: BELGraph
        """
        network = self.get_network_by_id(network_id)
        return network.as_bel()

    def get_networks_by_ids(self, network_ids):
        """Gets a list of networks with the given identifiers. Note: order is not necessarily preserved.

        :param iter[int] network_ids: The identifiers of networks in the database
        :rtype: list[Network]
        """
        return self.session.query(Network).filter(Network.id.in_(network_ids)).all()

    def get_graphs_by_ids(self, network_ids):
        """Gets a list of networks with the given identifiers and converts to BEL graphs. Note: order is not
        necessarily preserved.

        :param iter[int] network_ids: The identifiers of networks in the database
        :rtype: list[BELGraph]
        """
        return [
            self.get_graph_by_id(network_id)
            for network_id in network_ids
        ]

    def get_graph_by_ids(self, network_ids):
        """Gets a combine BEL Graph from a list of network identifiers

        :param list[int] network_ids: A list of network identifiers
        :rtype: pybel.BELGraph
        """
        if len(network_ids) == 1:
            return self.get_graph_by_id(network_ids[0])

        return union(self.get_graphs_by_ids(network_ids))


class InsertManager(NamespaceManager, AnnotationManager, LookupManager):
    """Manages inserting data into the edge store"""

    def __init__(self, *args, **kwargs):
        super(InsertManager, self).__init__(*args, **kwargs)

        #: A dictionary that maps node tuples to their models
        self.node_model = {}

        # A set of dictionaries that contains objects of the type described by the key
        self.object_cache_modification = {}
        self.object_cache_property = {}
        self.object_cache_node = {}
        self.object_cache_edge = {}
        self.object_cache_evidence = {}

    def insert_graph(self, graph, store_parts=True):
        """Inserts a graph in the database.

        :param BELGraph graph: A BEL graph
        :param bool store_parts: Should the graph be stored in the edge store?
        :return: A Network object
        :rtype: Network
        """
        if not graph.name:
            raise ValueError('Can not upload a graph without a name')

        if not graph.version:
            raise ValueError('Can not upload a graph without a version')

        log.debug('inserting %s v%s', graph.name, graph.version)

        t = time.time()

        for url in graph.namespace_url.values():
            self.ensure_namespace(url)

        for url in graph.annotation_url.values():
            self.ensure_annotation(url)

        network = Network(blob=to_bytes(graph), **{
            key: value
            for key, value in graph.document.items()
            if key in METADATA_INSERT_KEYS
        })

        if store_parts:
            self._store_graph_parts(network, graph)

        self.session.add(network)
        self.session.commit()

        log.info('inserted %s v%s in %.2fs', graph.name, graph.version, time.time() - t)

        return network

    def _store_graph_parts(self, network, graph):
        """Stores the given graph into the edge store.

        :param Network network: A SQLAlchemy PyBEL Network object
        :param BELGraph graph: A BEL Graph
        """
        self.ensure_namespace(GOCC_LATEST)

        log.debug('storing graph parts: nodes')

        for node in graph:
            try:
                node_object = self.get_or_create_node(graph, node)
                self.node_model[node] = node_object
            except:
                continue

            if node_object not in network.nodes:  # FIXME when would the network ever have nodes in it already?
                network.nodes.append(node_object)

        self.session.flush()

        log.debug('storing graph parts: edges')

        for u, v, k, data in graph.edges_iter(data=True, keys=True):
            if u not in self.node_model:
                log.debug('Skipping uncached node: %s', u)
                continue

            if v not in self.node_model:
                log.debug('Skipping uncached node: %s', v)
                continue

            if RELATION not in data:
                continue

            if data[RELATION] in UNQUALIFIED_EDGES:
                self._add_unqualified_edge(network, graph, u, v, k, data)

            elif EVIDENCE not in data or CITATION not in data:
                continue

            elif CITATION_TYPE not in data[CITATION] or CITATION_REFERENCE not in data[CITATION]:
                continue

            else:
                self._add_qualified_edge(network, graph, u, v, k, data)

        self.session.flush()

    @staticmethod
    def _map_annotations_dict(graph, data):
        """Iterates over the key/value pairs in this edge data dictionary normalized to their source URLs

        :param BELGraph graph: A BEL graph
        :param dict data: A PyBEL edge data dictionary
        :rtype: iter[tuple[str,str]]
        """
        for key, value in data.items():
            if key in graph.annotation_url:
                url = graph.annotation_url[key]
            elif key in graph.annotation_owl:
                url = graph.annotation_owl[key]
            elif key in graph.annotation_list:
                continue  # skip those
            elif key in graph.annotation_pattern:
                log.debug('pattern annotation in database not implemented yet not implemented')  # FIXME
                continue
            else:
                raise ValueError('Graph resources does not contain keyword: {}'.format(key))
            yield url, value

    def _get_annotation_entries(self, graph, data):
        """Gets the annotation entries for this edge's data

        :param BELGraph graph: A BEL graph
        :param dict data: A PyBEL edge data dictionary
        :rtype: list[AnnotationEntry]
        """
        if ANNOTATIONS not in data:
            return

        return [
            self.get_annotation_entry(url, value)
            for url, value in self._map_annotations_dict(graph, data[ANNOTATIONS])
        ]

    def _add_qualified_edge(self, network, graph, u, v, k, data):
        citation_dict = data[CITATION]

        citation = self.get_or_create_citation(
            type=citation_dict.get(CITATION_TYPE),
            reference=citation_dict.get(CITATION_REFERENCE),
            name=citation_dict.get(CITATION_NAME),
            title=citation_dict.get(CITATION_TITLE),
            volume=citation_dict.get(CITATION_VOLUME),
            issue=citation_dict.get(CITATION_ISSUE),
            pages=citation_dict.get(CITATION_PAGES),
            date=citation_dict.get(CITATION_DATE),
            first=citation_dict.get(CITATION_FIRST_AUTHOR),
            last=citation_dict.get(CITATION_LAST_AUTHOR),
            authors=citation_dict.get(CITATION_AUTHORS),
        )

        evidence = self.get_or_create_evidence(citation, data[EVIDENCE])
        properties = self.get_or_create_properties(graph, data)
        annotations = self._get_annotation_entries(graph, data)

        bel = edge_to_bel(graph, u, v, data=data)
        edge_hash = hash_edge(u, v, k, data)
        edge = self.get_or_create_edge(
            source=self.node_model[u],
            target=self.node_model[v],
            relation=data[RELATION],
            bel=bel,
            blob=dumps(data),
            edge_hash=edge_hash,
            evidence=evidence,
            properties=properties,
            annotations=annotations,
        )
        network.edges.append(edge)

    def _add_unqualified_edge(self, network, graph, u, v, k, data):
        bel = edge_to_bel(graph, u, v, data=data)
        edge_hash = hash_edge(u, v, k, data)
        edge = self.get_or_create_edge(
            source=self.node_model[u],
            target=self.node_model[v],
            relation=data[RELATION],
            bel=bel,
            blob=dumps(data),
            edge_hash=edge_hash,
        )
        network.edges.append(edge)

    def get_or_create_evidence(self, citation, text):
        """Creates entry and object for given evidence if it does not exist.

        :param Citation citation: Citation object obtained from :func:`get_or_create_citation`
        :param str text: Evidence text
        :rtype: Evidence
        """
        evidence_hash = hash_evidence(text, citation.type, citation.reference)

        if evidence_hash in self.object_cache_evidence:
            return self.object_cache_evidence[evidence_hash]

        result = self.get_evidence_by_hash(evidence_hash)

        if result is not None:
            self.object_cache_evidence[evidence_hash] = result
            return result

        result = Evidence(
            text=text,
            citation=citation,
            sha512=evidence_hash
        )

        self.session.add(result)
        self.object_cache_evidence[evidence_hash] = result
        return result

    def get_or_create_node(self, graph, node):
        """Creates entry and object for given node if it does not exist.

        :param BELGraph graph: A BEL graph
        :param tuple node: A BEL node
        :rtype: Node
        """
        node_hash = hash_node(node)
        if node_hash in self.object_cache_node:
            return self.object_cache_node[node_hash]

        bel = node_to_bel(graph, node)
        blob = dumps(graph.node[node])
        node_data = graph.node[node]

        result = self.get_node_by_hash(node_hash)

        if result is not None:
            self.object_cache_node[node_hash] = result
            return result

        type = node_data[FUNCTION]

        result = Node(type=type, bel=bel, blob=blob, sha512=node_hash)

        if NAMESPACE not in node_data:
            pass

        elif node_data[NAMESPACE] in graph.namespace_url:
            namespace = node_data[NAMESPACE]
            url = graph.namespace_url[namespace]
            result.namespace_entry = self.get_namespace_entry(url, node_data[NAME])

        elif node_data[NAMESPACE] in graph.namespace_pattern:
            result.namespace_pattern = graph.namespace_pattern[node_data[NAMESPACE]]

        else:
            raise ValueError("No reference in BELGraph for namespace: {}".format(node_data[NAMESPACE]))

        if VARIANTS in node_data or FUSION in node_data:
            result.is_variant = True
            result.fusion = FUSION in node_data
            result.modifications = self.get_or_create_modification(graph, node_data)

        self.session.add(result)
        self.object_cache_node[node_hash] = result
        return result

    def drop_nodes(self):
        """Drops all nodes in RDB"""
        for node in self.session.query(Node).all():
            self.session.delete(node)
        self.session.commit()

    def drop_edges(self):
        """Drops all edges in RDB"""
        for edge in self.session.query(Edge).all():
            self.session.delete(edge)
        self.session.commit()

    def get_or_create_edge(self, source, target, relation, bel, blob, edge_hash, evidence=None, annotations=None,
                           properties=None):
        """Creates entry for given edge if it does not exist.

        :param Node source: Source node of the relation
        :param Node target: Target node of the relation
        :param str relation: Type of the relation between source and target node
        :param str bel: BEL statement that describes the relation
        :param bytes blob: A blob of the edge data object.
        :param str edge_hash: A hash of the edge
        :param Evidence evidence: Evidence object that proves the given relation
        :param list[Property] properties: List of all properties that belong to the edge
        :param list[AnnotationEntry] annotations: List of all annotations that belong to the edge
        :rtype: Edge
        """
        if edge_hash in self.object_cache_edge:
            return self.object_cache_edge[edge_hash]

        result = self.get_edge_by_hash(edge_hash)

        if result is not None:
            self.object_cache_edge[edge_hash] = result
            return result

        result = Edge(
            source=source,
            target=target,
            relation=relation,
            bel=bel,
            blob=blob,
            sha512=edge_hash,
        )
        if evidence is not None:
            result.evidence = evidence
        if properties is not None:
            result.properties = properties
        if annotations is not None:
            result.annotations = annotations

        self.session.add(result)
        self.object_cache_edge[edge_hash] = result
        return result

    def get_or_create_citation(self, type, reference, name=None, title=None, volume=None, issue=None, pages=None,
                               date=None, first=None, last=None, authors=None):
        """Creates entry for given citation if it does not exist.

        :param str type: Citation type (e.g. PubMed)
        :param str reference: Identifier of the given citation (e.g. PubMed id)
        :param str name: Name of the publication
        :param str title: Title of article
        :param str volume: Volume of publication
        :param str issue: Issue of publication
        :param str pages: Pages of issue
        :param str date: Date of publication in ISO 8601 (YYYY-MM-DD) format
        :param str first: Name of first author
        :param str last: Name of last author
        :param str or list[str] authors: Either a list of authors separated by |, or an actual list of authors
        :rtype: Citation
        """
        type = type.strip()
        reference = reference.strip()

        citation = self.get_citation_by_reference(type, reference)

        if citation is not None:
            return citation

        citation = Citation(
            type=type,
            reference=reference,
            sha512=hash_citation(type, reference),
            name=name,
            title=title,
            volume=volume,
            issue=issue,
            pages=pages
        )
        if date is not None:
            citation.date = parse_datetime(date)

        if first is not None:
            citation.first = self.get_or_create_author(first)

        if last is not None:
            citation.last = self.get_or_create_author(last)

        if authors is not None:
            for author in (authors.split('|') if isinstance(authors, string_types) else authors):
                author_model = self.get_or_create_author(author)
                if author_model not in citation.authors:
                    citation.authors.append(author_model)

        self.session.add(citation)


        self.session.commit()
        return citation

    def get_or_create_author(self, name):
        """Gets an author by name, or creates one

        :param str name: An author's name
        :rtype: Author
        """
        name = name.strip()

        author = self.get_author_by_name(name)

        if author is not None:
            return author

        author = Author(name=name)
        self.session.add(author)
        return author

    def get_or_create_modification(self, graph, node_data):
        """Creates a list of modification objects (Modification) that belong to the node described by
        node_data.

        :param BELGraph graph: A BEL graph
        :param dict node_data: Describes the given node and contains is_variant information
        :return: A list of modification objects belonging to the given node
        :rtype: list[Modification]
        """
        modification_list = []
        if FUSION in node_data:
            mod_type = FUSION
            node_data = node_data[FUSION]
            p3_namespace_url = graph.namespace_url[node_data[PARTNER_3P][NAMESPACE]]
            p3_namespace_entry = self.get_namespace_entry(p3_namespace_url, node_data[PARTNER_3P][NAME])

            p5_namespace_url = graph.namespace_url[node_data[PARTNER_5P][NAMESPACE]]
            p5_namespace_entry = self.get_namespace_entry(p5_namespace_url, node_data[PARTNER_5P][NAME])

            fusion_dict = {
                'modType': mod_type,
                'p3Partner': p3_namespace_entry,
                'p5Partner': p5_namespace_entry,
            }

            if FUSION_MISSING in node_data[RANGE_3P]:
                fusion_dict.update({
                    'p3Missing': node_data[RANGE_3P][FUSION_MISSING].strip()
                })
            else:
                fusion_dict.update({
                    'p3Reference': node_data[RANGE_3P][FUSION_REFERENCE].strip(),
                    'p3Start': node_data[RANGE_3P][FUSION_START],
                    'p3Stop': node_data[RANGE_3P][FUSION_STOP],
                })

            if FUSION_MISSING in node_data[RANGE_5P]:
                fusion_dict.update({
                    'p5Missing': node_data[RANGE_5P][FUSION_MISSING].strip()
                })
            else:
                fusion_dict.update({
                    'p5Reference': node_data[RANGE_5P][FUSION_REFERENCE].strip(),
                    'p5Start': node_data[RANGE_5P][FUSION_START],
                    'p5Stop': node_data[RANGE_5P][FUSION_STOP],
                })

            modification_list.append(fusion_dict)

        else:
            for variant in node_data[VARIANTS]:
                mod_type = variant[KIND].strip()
                if mod_type == HGVS:
                    modification_list.append({
                        'modType': mod_type,
                        'variantString': variant[IDENTIFIER].strip()
                    })

                elif mod_type == FRAGMENT:
                    if FRAGMENT_MISSING in variant:
                        modification_list.append({
                            'modType': mod_type,
                            'p3Missing': variant[FRAGMENT_MISSING].strip()
                        })
                    else:
                        modification_list.append({
                            'modType': mod_type,
                            'p3Start': variant[FRAGMENT_START],
                            'p3Stop': variant[FRAGMENT_STOP]
                        })

                elif mod_type == GMOD:
                    modification_list.append({
                        'modType': mod_type,
                        'modNamespace': variant[IDENTIFIER][NAMESPACE].strip(),
                        'modName': variant[IDENTIFIER][NAME].strip()
                    })

                elif mod_type == PMOD:
                    modification_list.append({
                        'modType': mod_type,
                        'modNamespace': variant[IDENTIFIER][NAMESPACE].strip(),
                        'modName': variant[IDENTIFIER][NAME].strip(),
                        'aminoA': variant[PMOD_CODE].strip() if PMOD_CODE in variant else None,
                        'position': variant[PMOD_POSITION] if PMOD_POSITION in variant else None
                    })

        modifications = []
        for modification in modification_list:
            mod_hash = hash_dump(modification)

            if mod_hash in self.object_cache_modification:
                mod = self.object_cache_modification[mod_hash]
            else:
                mod = self.session.query(Modification).filter(Modification.sha512 == mod_hash).one_or_none()
                if not mod:
                    modification['sha512'] = mod_hash
                    mod = Modification(**modification)

                self.object_cache_modification[mod_hash] = mod
            modifications.append(mod)

        return modifications

    def get_or_create_properties(self, graph, edge_data):
        """Creates a list of all subject and object related properties of the edge.

        :param pybel.BELGraph graph: A BEL graph
        :param dict edge_data: Describes the context of the given edge.
        :return: A list of all subject and object properties of the edge
        :rtype: list[Property]
        """
        properties = []
        property_list = []
        for participant in (SUBJECT, OBJECT):
            if participant not in edge_data:
                continue

            participant_data = edge_data[participant]
            modifier = participant_data[MODIFIER] if MODIFIER in participant_data else LOCATION
            property_dict = {
                'participant': participant,
                'modifier': modifier
            }

            if modifier == TRANSLOCATION and EFFECT in participant_data:
                for effect_type, effect_value in participant_data[EFFECT].items():
                    tmp_dict = deepcopy(property_dict)
                    tmp_dict['relativeKey'] = effect_type
                    if NAMESPACE in effect_value:
                        if effect_value[NAMESPACE] == GOCC_KEYWORD and GOCC_KEYWORD not in graph.namespace_url:
                            namespace_url = GOCC_LATEST
                        else:
                            namespace_url = graph.namespace_url[effect_value[NAMESPACE]]
                        tmp_dict['namespaceEntry'] = self.get_namespace_entry(namespace_url, effect_value[NAME])
                    else:
                        tmp_dict['propValue'] = effect_value

                    property_list.append(tmp_dict)

            elif modifier == ACTIVITY and EFFECT in participant_data:
                property_dict['effectNamespace'] = participant_data[EFFECT][NAMESPACE]
                property_dict['effectName'] = participant_data[EFFECT][NAME]

                property_list.append(property_dict)

            elif modifier == LOCATION:
                if participant_data[LOCATION][NAMESPACE] == GOCC_KEYWORD and GOCC_KEYWORD not in graph.namespace_url:
                    namespace_url = GOCC_LATEST
                else:
                    namespace_url = graph.namespace_url[participant_data[LOCATION][NAMESPACE]]
                property_dict['namespaceEntry'] = self.get_namespace_entry(namespace_url,
                                                                           participant_data[LOCATION][NAME])
                property_list.append(property_dict)

            else:
                property_list.append(property_dict)

        for property_def in property_list:
            property_hash = hash_dump(property_def)

            if property_hash in self.object_cache_property:
                edge_property = self.object_cache_property[property_hash]
            else:
                edge_property = self.session.query(Property).filter(Property.sha512 == property_hash).one_or_none()

                if not edge_property:
                    property_def['sha512'] = property_hash
                    edge_property = Property(**property_def)

                self.object_cache_property[property_hash] = edge_property

            properties.append(edge_property)

        return properties


class Manager(QueryManager, InsertManager, NetworkManager, EquivalenceManager, OwlNamespaceManager,
              OwlAnnotationManager):
    """The definition cache manager takes care of storing BEL namespace and annotation files for later use. It uses
    SQLite by default for speed and lightness, but any database can be used with its SQLAlchemy interface.
    """

    @staticmethod
    def ensure(connection=None, *args, **kwargs):
        """A convenience method for turning a string into a connection, or passing a :class:`Manager` through.

        :param connection: An RFC-1738 database connection string, a pre-built :class:`Manager`, or ``None``
                            for default connection
        :type connection: None or str or Manager
        :param kwargs: Keyword arguments to pass to the constructor of :class:`Manager`
        :rtype: Manager
        """
        if connection is None or isinstance(connection, string_types):
            return Manager(connection=connection, *args, **kwargs)

        return connection<|MERGE_RESOLUTION|>--- conflicted
+++ resolved
@@ -223,54 +223,8 @@
 
         return namespace
 
-<<<<<<< HEAD
-    def old_ensure_namespace(self, url, cache_objects=False):
-        """Caches a namespace file if not already in the cache. If not cachable, returns a dict of the values
-
-        :param str url: the location of the namespace file
-        :param bool cache_objects: Indicates if the object_cache should be filed with NamespaceEntry objects.
-        :return: The namespace instance
-        :rtype: Namespace or dict
-        """
-        if url in self.namespace_model:
-            log.debug('already in memory: %s (%d)', url, len(self.namespace_cache[url]))
-            results = self.namespace_model[url]
-
-        else:
-            t = time.time()
-            results = self.session.query(Namespace).filter(Namespace.url == url).one_or_none()
-
-            if results is None:
-                results = self.insert_namespace(url)
-            else:
-                log.debug('loaded namespace: %s (%d, %.2fs)', url, len(results.entries), time.time() - t)
-
-            if results is None:
-                raise ValueError('No results for {}'.format(url))
-            elif isinstance(results, dict):
-                return results
-            elif not results.entries:
-                raise ValueError('No entries for {}'.format(url))
-
-            self.namespace_model[url] = results
-
-            for entry in results.entries:
-                self.namespace_cache[url][entry.name] = list(entry.encoding)  # set()
-                self.namespace_id_cache[url][entry.name] = entry.id
-
-        if cache_objects and url not in self.namespace_object_cache:
-            log.debug('loading namespace cache_objects: %s (%d)', url, len(self.namespace_cache[url]))
-            for entry in results.entries:
-                self.namespace_object_cache[url][entry.name] = entry
-
-        return results
-
-    def ensure_namespace(self, url, cache_objects=False):
-        """Caches a namespace file if not already in the cache. If not cachable, returns a dict of the values
-=======
     def _cache_namespace(self, namespace):
         """Caches a namespace's model
->>>>>>> dcd0c4de
 
         :param Namespace namespace:
         """
@@ -329,39 +283,11 @@
         :param str name: The value of the namespace from the given url's document
         :rtype: NamespaceEntry
         """
-<<<<<<< HEAD
-        # if self.namespace_object_cache:
-        # namespace_object_cache is in use
-
-        if url in self.namespace_object_cache and value in self.namespace_object_cache[url]:
-            # URL is present in cache and value is present in cache[url]
-            namespace_entry = self.namespace_object_cache[url][value]
-
-        else:
-            # URL not in cache or value not in cache[url]
-            namespace_entry = self.session.query(Namespace).join(NamespaceEntry).filter(Namespace.url == url). \
-                filter(NamespaceEntry.name == value).first()
-
-            self.namespace_object_cache[url][value] = namespace_entry
-
-        # else:
-        #     # namespace_object_cache NOT in use
-        #     namespace = self.session.query(Namespace).filter_by(url=url).one()
-        #
-        #     # FIXME @kono reinvestigate this
-        #     try:
-        #         namespace_entry = self.session.query(NamespaceEntry). \
-        #             filter_by(namespace=namespace, name=value).one_or_none()
-        #     except:
-        #         namespace_entry = self.session.query(NamespaceEntry). \
-        #             filter_by(namespace=namespace, name=value).first()
-=======
         if self.namespace_object_cache and url in self.namespace_object_cache:
             return self.namespace_object_cache[url][name]
 
         namespace = self.session.query(Namespace).filter(Namespace.url == url).one()
         namespace_entry = self.session.query(NamespaceEntry).filter_by(namespace=namespace, name=name).one_or_none()
->>>>>>> dcd0c4de
 
         return namespace_entry
 
