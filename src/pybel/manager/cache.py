# -*- coding: utf-8 -*-

"""

This module contains the Definitions Cache Manager.

Under the hood, PyBEL caches namespace and annotation files for quick recall on later use. The user doesn't need to
enable this option, but can specify a database location if they choose.

"""

import itertools as itt
import logging
<<<<<<< HEAD
import os
from collections import defaultdict
from datetime import datetime
=======
>>>>>>> cb7802b6

import networkx as nx
from sqlalchemy.orm.exc import NoResultFound

from . import defaults
from . import models
from .base_cache import BaseCacheManager
from .utils import parse_owl, extract_shared_required, extract_shared_optional
from ..parser.language import belns_encodings
from ..utils import download_url

log = logging.getLogger(__name__)

DEFAULT_BELNS_ENCODING = ''.join(sorted(belns_encodings))


class CacheManager(BaseCacheManager):
    def __init__(self, connection=None, echo=False):
        """The definition cache manager takes care of storing BEL namespace and annotation files for later use.
        It uses SQLite by default for speed and lightness, but any database can be used wiht its SQLAlchemy interface.

        :param connection: custom database connection string
        :type connection: str
        :param echo: Whether or not echo the running sql code.
        :type echo: bool
        """

        BaseCacheManager.__init__(self, connection=connection, echo=echo)

        self.namespace_cache = defaultdict(dict)
        self.namespace_id_cache = defaultdict(dict)
        self.annotation_cache = defaultdict(dict)
        self.annotation_id_cache = defaultdict(dict)

        self.namespace_term_cache = {}
        self.namespace_edge_cache = {}
        self.namespace_graph_cache = {}

        self.annotation_term_cache = {}
        self.annotation_edge_cache = {}
        self.annotation_graph_cache = {}

    # NAMESPACE MANAGEMENT

    def insert_namespace(self, url):
        """Inserts the namespace file at the given location to the cache

        :param url: the location of the namespace file
        :type url: str
        :return: SQL Alchemy model instance, populated with data from URL
        :rtype: :class:`pybel.manager.models.Namespace`
        """
        log.info('Caching namespace %s', url)

        config = download_url(url)

        namespace_insert_values = {
            'name': config['Namespace']['NameString'],
            'url': url,
            'domain': config['Namespace']['DomainString']
        }

        namespace_insert_values.update(extract_shared_required(config, 'Namespace'))
        namespace_insert_values.update(extract_shared_optional(config, 'Namespace'))

        namespace_mapping = {
            'species': ('Namespace', 'SpeciesString'),
            'query_url': ('Namespace', 'QueryValueURL')
        }

        for database_column, (section, key) in namespace_mapping.items():
            if section in config and key in config[section]:
                namespace_insert_values[database_column] = config[section][key]

        namespace = models.Namespace(**namespace_insert_values)

        values = {c: e if e else DEFAULT_BELNS_ENCODING for c, e in config['Values'].items() if c}

        namespace.entries = [models.NamespaceEntry(name=c, encoding=e) for c, e in values.items()]

        self.session.add(namespace)
        self.session.commit()

        return namespace

    def ensure_namespace(self, url):
        """Caches a namespace file if not already in the cache

        :param url: the location of the namespace file
        :type url: str
        """
        if url in self.namespace_cache:
            log.info('Already cached %s', url)
            return

        try:
            results = self.session.query(models.Namespace).filter(models.Namespace.url == url).one()
            log.info('Loaded namespace from %s (%d)', url, len(results.entries))
        except NoResultFound:
            results = self.insert_namespace(url)

        if results is None:
            raise ValueError('No results for {}'.format(url))
        elif not results.entries:
            raise ValueError('No entries for {}'.format(url))

        for entry in results.entries:
            self.namespace_cache[url][entry.name] = set(entry.encoding)
            self.namespace_id_cache[url][entry.name] = entry.id

    def get_namespace(self, url):
        """Returns a dict of names and their encodings for the given namespace file

        :param url: the location of the namespace file
        :type url: str
        """
        self.ensure_namespace(url)
        return self.namespace_cache[url]

    def ls_namespaces(self):
        """Returns a list of the locations of the stored namespaces and annotations"""
        return [definition.url for definition in self.session.query(models.Namespace).all()]

    def load_default_namespaces(self):
        """Caches the default set of namespaces"""
        for url in defaults.default_namespaces:
            self.ensure_namespace(url)

    # ANNOTATION MANAGEMENT

    def insert_annotation(self, url):
        """Inserts the namespace file at the given location to the cache

        :param url: the location of the namespace file
        :type url: str
        :return: SQL Alchemy model instance, populated with data from URL
        :rtype: :class:`models.Namespace`
        """
        log.info('Caching annotation %s', url)

        config = download_url(url)

        annotation_insert_values = {
            'type': config['AnnotationDefinition']['TypeString'],
            'url': url
        }
        annotation_insert_values.update(extract_shared_required(config, 'AnnotationDefinition'))
        annotation_insert_values.update(extract_shared_optional(config, 'AnnotationDefinition'))

        annotation_mapping = {
            'name': ('Citation', 'NameString')
        }

        for database_column, (section, key) in annotation_mapping.items():
            if section in config and key in config[section]:
                annotation_insert_values[database_column] = config[section][key]

        annotation = models.Annotation(**annotation_insert_values)
        annotation.entries = [models.AnnotationEntry(name=c, label=l) for c, l in config['Values'].items() if c]

        self.session.add(annotation)
        self.session.commit()

        return annotation

    def ensure_annotation(self, url):
        """Caches an annotation file if not already in the cache

        :param url: the location of the annotation file
        :type url: str
        """
        if url in self.annotation_cache:
            log.info('Already cached %s', url)
            return

        try:
            results = self.session.query(models.Annotation).filter(models.Annotation.url == url).one()
            log.info('Loaded annotation from %s (%d)', url, len(results.entries))
        except NoResultFound:
            results = self.insert_annotation(url)

        for entry in results.entries:
            self.annotation_cache[url][entry.name] = entry.label
            self.annotation_id_cache[url][entry.name] = entry.id

    def get_annotation(self, url):
        """Returns a dict of annotations and their labels for the given annotation file

        :param url: the location of the annotation file
        :type url: str
        """
        self.ensure_annotation(url)
        return self.annotation_cache[url]

    def ls_annotations(self):
        """Returns a list of the locations of the stored annotations"""
        return [definition.url for definition in self.session.query(models.Annotation).all()]

    def dict_annotations(self):
        """Returns a dictionary with the keyword:locations of the stored annotations"""
        return {definition.keyword: definition.url for definition in self.session.query(models.Annotation).all()}

    def load_default_annotations(self):
        """Caches the default set of annotations"""
        for url in defaults.default_annotations:
            self.ensure_annotation(url)

    # NAMESPACE OWL MANAGEMENT

    def insert_owl(self, iri, owl_model, owl_entry_model):
        """Caches an ontology at the given IRI

        :param iri: the location of the ontology
        :type iri: str
        """
        log.info('Caching owl %s', iri)

        graph = parse_owl(iri)

        if 0 == len(graph):
            raise ValueError('Empty owl document: {}'.format(iri))

        owl = owl_model(iri=iri)

        entries = {node: owl_entry_model(entry=node) for node in graph.nodes_iter()}

        owl.entries = list(entries.values())

        for u, v in graph.edges_iter():
            entries[u].children.append(entries[v])

        self.session.add(owl)
        self.session.commit()

        return owl

    def insert_namespace_owl(self, iri):
        """Caches an ontology at the given IRI

        :param iri: the location of the ontology
        :type iri: str
        """
        return self.insert_owl(iri, models.OwlNamespace, models.OwlNamespaceEntry)

    def insert_annotation_owl(self, iri):
        """Caches an ontology at the given IRI

        :param iri: the location of the ontology
        :type iri: str
        """
        return self.insert_owl(iri, models.OwlAnnotation, models.OwlAnnotationEntry)

    def ensure_namespace_owl(self, iri):
        """Caches an ontology at the given IRI if it is not already in the cache

        :param iri: the location of the ontology
        :type iri: str
        """
        if iri in self.namespace_term_cache:
            return
        try:
            results = self.session.query(models.OwlNamespace).filter(models.OwlNamespace.iri == iri).one()
        except NoResultFound:
            results = self.insert_namespace_owl(iri)

        self.namespace_term_cache[iri] = set(entry.entry for entry in results.entries)
        self.namespace_edge_cache[iri] = set((sub.entry, sup.entry) for sub in results.entries for sup in sub.children)

        graph = nx.DiGraph()
        graph.add_edges_from(self.namespace_edge_cache[iri])
        self.namespace_graph_cache[iri] = graph

    def ensure_annotation_owl(self, iri):
        if iri in self.annotation_term_cache:
            return
        try:
            results = self.session.query(models.OwlAnnotation).filter(models.OwlAnnotation.iri == iri).one()
        except NoResultFound:
            results = self.insert_annotation_owl(iri)

        self.annotation_term_cache[iri] = set(entry.entry for entry in results.entries)
        self.annotation_edge_cache[iri] = set((sub.entry, sup.entry) for sub in results.entries for sup in sub.children)

        graph = nx.DiGraph()
        graph.add_edges_from(self.annotation_edge_cache[iri])
        self.annotation_graph_cache[iri] = graph

    def get_namespace_owl_terms(self, iri):
        """Gets a set of classes and individuals in the ontology at the given IRI

        :param iri: the location of the ontology
        :type iri: str
        """
        self.ensure_namespace_owl(iri)
        return self.namespace_term_cache[iri]

    def get_annotation_owl_terms(self, iri):
        """Gets a set of classes and individuals in the ontology at the given IRI

        :param iri: the location of the ontology
        :type iri: str
        """
        self.ensure_annotation_owl(iri)
        return self.annotation_term_cache[iri]

    def get_namespace_owl_edges(self, iri):
        """Gets a set of directed edge pairs from the graph representing the ontology at the given IRI

        :param iri: the location of the ontology
        :type iri: str
        """
        self.ensure_namespace_owl(iri)
        return self.namespace_edge_cache[iri]

    def get_annotation_owl_edges(self, iri):
        """Gets a set of classes and individuals in the ontology at the given IRI

        :param iri: the location of the ontology
        :type iri: str
        """
        self.ensure_annotation_owl(iri)
        return self.annotation_edge_cache[iri]

    def get_namespace_owl_graph(self, iri):
        """Gets the graph representing the ontology at the given IRI

        :param iri: the location of the ontology
        :type iri: str
        """
        self.ensure_namespace_owl(iri)
        return self.namespace_graph_cache[iri]

    def get_annotation_owl_graph(self, iri):
        """Gets the graph representing the ontology at the given IRI

        :param iri: the location of the ontology
        :type iri: str
        """
        self.ensure_annotation_owl(iri)
        return self.annotation_graph_cache[iri]

    def ls_namespace_owl(self):
        """Returns a list of the locations of the stored ontologies"""
        return [owl.iri for owl in self.session.query(models.OwlNamespace).all()]

    def load_default_namespace_owl(self):
        """Caches the default set of ontologies"""
        for url in defaults.default_owl:
            self.ensure_namespace_owl(url)

    def ls(self):
        return itt.chain(self.ls_namespaces(), self.ls_annotations(), self.ls_namespace_owl())

    # Manage Equivalences

    def ensure_equivalence_class(self, label):
        try:
            result = self.session.query(models.NamespaceEntryEquivalence).filter_by(label=label).one()
        except NoResultFound:
            result = models.NamespaceEntryEquivalence(label=label)
            self.session.add(result)
            self.session.commit()
        return result

    def insert_equivalences(self, url, namespace_url):
        """Given a url to a .beleq file and its accompanying namespace url, populate the database"""
        self.ensure_namespace(namespace_url)

        log.info('Caching equivalences: %s', url)

        config = download_url(url)
        values = config['Values']

        ns = self.session.query(models.Namespace).filter_by(url=namespace_url).one()

        for entry in ns.entries:
            equivalence_label = values[entry.name]
            equivalence = self.ensure_equivalence_class(equivalence_label)
            entry.equivalence_id = equivalence.id

        ns.has_equivalences = True

        self.session.commit()

    def ensure_equivalences(self, url, namespace_url):
        """Check if the equivalence file is already loaded, and if not, load it"""
        self.ensure_namespace(namespace_url)

        ns = self.session.query(models.Namespace).filter_by(url=namespace_url).one()

        if not ns.has_equivalences:
            self.insert_equivalences(url, namespace_url)

    def get_equivalence_by_entry(self, namespace_url, name):
        """Gets the equivalence class

        :param namespace_url: the URL of the namespace
        :param name: the name of the entry in the namespace
        :return: the equivalence class of the entry in the given namespace
        """
        ns = self.session.query(models.Namespace).filter_by(url=namespace_url).one()
        ns_entry = self.session.query(models.NamespaceEntry).filter(models.NamespaceEntry.namespace_id == ns.id,
                                                                    models.NamespaceEntry.name == name).one()
        return ns_entry.equivalence

    def get_equivalence_members(self, equivalence_class):
        """Gets all members of the given equivalence class

        :param equivalence_class: the label of the equivalence class. example: '0b20937b-5eb4-4c04-8033-63b981decce7'
                                    for Alzheimer's Disease
        :return: a list of members of the class
        """
        eq = self.session.query(models.NamespaceEntryEquivalence).filter_by(label=equivalence_class).one()
        return eq.members<|MERGE_RESOLUTION|>--- conflicted
+++ resolved
@@ -11,12 +11,9 @@
 
 import itertools as itt
 import logging
-<<<<<<< HEAD
 import os
 from collections import defaultdict
 from datetime import datetime
-=======
->>>>>>> cb7802b6
 
 import networkx as nx
 from sqlalchemy.orm.exc import NoResultFound
