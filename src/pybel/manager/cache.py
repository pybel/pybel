# -*- coding: utf-8 -*-

"""
Definition Cache Manager
------------------------
Under the hood, PyBEL caches namespace and annotation files for quick recall on later use. The user doesn't need to
enable this option, but can specify a database location if they choose.
"""

import itertools as itt
import logging
from collections import defaultdict

import networkx as nx

from . import defaults
from . import models
from .base_cache import BaseCacheManager
from .utils import parse_owl, extract_shared_required, extract_shared_optional
from ..constants import belns_encodings
from ..utils import get_bel_resource

__all__ = ['CacheManager']

log = logging.getLogger(__name__)

DEFAULT_BELNS_ENCODING = ''.join(sorted(belns_encodings))


class CacheManager(BaseCacheManager):
    """The definition cache manager takes care of storing BEL namespace and annotation files for later use. It uses 
    SQLite by default for speed and lightness, but any database can be used wiht its SQLAlchemy interface.
    """

    def __init__(self, connection=None, echo=False):
        """
        :param connection: custom database connection string
        :type connection: str
        :param echo: Whether or not echo the running sql code.
        :type echo: bool
        """
        BaseCacheManager.__init__(self, connection=connection, echo=echo)

        self.namespace_cache = defaultdict(dict)
        self.namespace_id_cache = defaultdict(dict)
        self.annotation_cache = defaultdict(dict)
        self.annotation_id_cache = defaultdict(dict)

        self.namespace_term_cache = {}
        self.namespace_edge_cache = {}
        self.namespace_graph_cache = {}

        self.annotation_term_cache = {}
        self.annotation_edge_cache = {}
        self.annotation_graph_cache = {}

        log.info('Definition cache manager connected to %s', self.connection)

    # NAMESPACE MANAGEMENT

    def insert_namespace(self, url):
        """Inserts the namespace file at the given location to the cache

        :param url: the location of the namespace file
        :type url: str
        :return: SQL Alchemy model instance, populated with data from URL
        :rtype: :class:`pybel.manager.models.Namespace`
        """
        log.info('Caching namespace %s', url)

        config = get_bel_resource(url)

        namespace_insert_values = {
            'name': config['Namespace']['NameString'],
            'url': url,
            'domain': config['Namespace']['DomainString']
        }

        namespace_insert_values.update(extract_shared_required(config, 'Namespace'))
        namespace_insert_values.update(extract_shared_optional(config, 'Namespace'))

        namespace_mapping = {
            'species': ('Namespace', 'SpeciesString'),
            'query_url': ('Namespace', 'QueryValueURL')
        }

        for database_column, (section, key) in namespace_mapping.items():
            if section in config and key in config[section]:
                namespace_insert_values[database_column] = config[section][key]

        namespace = models.Namespace(**namespace_insert_values)

        values = {c: e if e else DEFAULT_BELNS_ENCODING for c, e in config['Values'].items() if c}

        namespace.entries = [models.NamespaceEntry(name=c, encoding=e) for c, e in values.items()]

        self.session.add(namespace)
        self.session.commit()

        return namespace

    def ensure_namespace(self, url):
        """Caches a namespace file if not already in the cache

        :param url: the location of the namespace file
        :type url: str
        """
        if url in self.namespace_cache:
            log.info('Already in memory: %s (%d)', url, len(self.namespace_cache[url]))
            return

        results = self.session.query(models.Namespace).filter(models.Namespace.url == url).one_or_none()

        if results is None:
            results = self.insert_namespace(url)
        else:
            log.info('Loaded from database: %s (%d)', url, len(results.entries))

        if results is None:
            raise ValueError('No results for {}'.format(url))
        elif not results.entries:
            raise ValueError('No entries for {}'.format(url))

        for entry in results.entries:
            self.namespace_cache[url][entry.name] = set(entry.encoding)
            self.namespace_id_cache[url][entry.name] = entry.id

    def get_namespace(self, url):
        """Returns a dict of names and their encodings for the given namespace file

        :param url: the location of the namespace file
        :type url: str
        """
        self.ensure_namespace(url)
        return self.namespace_cache[url]

<<<<<<< HEAD
    def ls_namespaces(self, data=False):
        """Returns a list of the locations of the stored namespaces and annotations

        :param data: Flag that indicates if all column data should be returned.
        :type data: bool

        :return: A list of all namespaces in the relational database.
        :rtype: list[url or dict]

        """
        if not data:
            result = [definition.url for definition in self.session.query(models.Namespace).all()]
        else:
            result = [definition.data for definition in self.session.query(models.Namespace).all()]

        return result
=======
    def get_namespace_urls(self):
        """Returns a list of the locations of the stored namespaces and annotations"""
        return [definition.url for definition in self.session.query(models.Namespace).all()]
>>>>>>> 59119f85

    def ensure_default_namespaces(self):
        """Caches the default set of namespaces"""
        for url in defaults.default_namespaces:
            self.ensure_namespace(url)

    # ANNOTATION MANAGEMENT

    def insert_annotation(self, url):
        """Inserts the namespace file at the given location to the cache

        :param url: the location of the namespace file
        :type url: str
        :return: SQL Alchemy model instance, populated with data from URL
        :rtype: :class:`models.Namespace`
        """
        log.info('Caching annotation %s', url)

        config = get_bel_resource(url)

        annotation_insert_values = {
            'type': config['AnnotationDefinition']['TypeString'],
            'url': url
        }
        annotation_insert_values.update(extract_shared_required(config, 'AnnotationDefinition'))
        annotation_insert_values.update(extract_shared_optional(config, 'AnnotationDefinition'))

        annotation_mapping = {
            'name': ('Citation', 'NameString')
        }

        for database_column, (section, key) in annotation_mapping.items():
            if section in config and key in config[section]:
                annotation_insert_values[database_column] = config[section][key]

        annotation = models.Annotation(**annotation_insert_values)
        annotation.entries = [models.AnnotationEntry(name=c, label=l) for c, l in config['Values'].items() if c]

        self.session.add(annotation)
        self.session.commit()

        return annotation

    def ensure_annotation(self, url):
        """Caches an annotation file if not already in the cache

        :param url: the location of the annotation file
        :type url: str
        """
        if url in self.annotation_cache:
            log.info('Already in memory: %s (%d)', url, len(self.annotation_cache[url]))
            return

        results = self.session.query(models.Annotation).filter(models.Annotation.url == url).one_or_none()

        if results is not None:
            log.info('Loaded from database: %s (%d)', url, len(results.entries))
        else:
            results = self.insert_annotation(url)

        for entry in results.entries:
            self.annotation_cache[url][entry.name] = entry.label
            self.annotation_id_cache[url][entry.name] = entry.id

    def get_annotation(self, url):
        """Returns a dict of annotations and their labels for the given annotation file

        :param url: the location of the annotation file
        :type url: str
        """
        self.ensure_annotation(url)
        return self.annotation_cache[url]

    def get_annotation_urls(self):
        """Returns a list of the locations of the stored annotations"""
        return [definition.url for definition in self.session.query(models.Annotation).all()]

    def dict_annotations(self):
        """Returns a dictionary with the keyword:locations of the stored annotations"""
        return {definition.keyword: definition.url for definition in self.session.query(models.Annotation).all()}

    def ensure_default_annotations(self):
        """Caches the default set of annotations"""
        for url in defaults.default_annotations:
            self.ensure_annotation(url)

    # NAMESPACE OWL MANAGEMENT

    def _insert_owl(self, iri, owl_model, owl_entry_model):
        """Helper function for caching an ontology at the given IRI

        :param iri: the location of the ontology
        :type iri: str
        """
        log.info('Caching owl %s', iri)

        graph = parse_owl(iri)

        if 0 == len(graph):
            raise ValueError('Empty owl document: {}'.format(iri))

        owl = owl_model(iri=iri)

        entries = {node: owl_entry_model(entry=node) for node in graph.nodes_iter()}

        owl.entries = list(entries.values())

        for u, v in graph.edges_iter():
            entries[u].children.append(entries[v])

        self.session.add(owl)
        self.session.commit()

        return owl

    def insert_namespace_owl(self, iri):
        """Caches an ontology at the given IRI

        :param iri: the location of the ontology
        :type iri: str
        """
        return self._insert_owl(iri, models.OwlNamespace, models.OwlNamespaceEntry)

    def insert_annotation_owl(self, iri):
        """Caches an ontology at the given IRI

        :param iri: the location of the ontology
        :type iri: str
        """
        return self._insert_owl(iri, models.OwlAnnotation, models.OwlAnnotationEntry)

    def ensure_namespace_owl(self, iri):
        """Caches an ontology at the given IRI if it is not already in the cache

        :param iri: the location of the ontology
        :type iri: str
        """
        if iri in self.namespace_term_cache:
            return

        results = self.session.query(models.OwlNamespace).filter(models.OwlNamespace.iri == iri).one_or_none()
        if results is None:
            results = self.insert_namespace_owl(iri)

        self.namespace_term_cache[iri] = set(entry.entry for entry in results.entries)
        self.namespace_edge_cache[iri] = set((sub.entry, sup.entry) for sub in results.entries for sup in sub.children)

        graph = nx.DiGraph()
        graph.add_edges_from(self.namespace_edge_cache[iri])
        self.namespace_graph_cache[iri] = graph

    def ensure_annotation_owl(self, iri):
        if iri in self.annotation_term_cache:
            return

        results = self.session.query(models.OwlAnnotation).filter(models.OwlAnnotation.iri == iri).one_or_none()
        if results is None:
            results = self.insert_annotation_owl(iri)

        self.annotation_term_cache[iri] = set(entry.entry for entry in results.entries)
        self.annotation_edge_cache[iri] = set((sub.entry, sup.entry) for sub in results.entries for sup in sub.children)

        graph = nx.DiGraph()
        graph.add_edges_from(self.annotation_edge_cache[iri])
        self.annotation_graph_cache[iri] = graph

    def get_namespace_owl_terms(self, iri):
        """Gets a set of classes and individuals in the ontology at the given IRI

        :param iri: the location of the ontology
        :type iri: str
        """
        self.ensure_namespace_owl(iri)
        return self.namespace_term_cache[iri]

    def get_annotation_owl_terms(self, iri):
        """Gets a set of classes and individuals in the ontology at the given IRI

        :param iri: the location of the ontology
        :type iri: str
        """
        self.ensure_annotation_owl(iri)
        return self.annotation_term_cache[iri]

    def get_namespace_owl_edges(self, iri):
        """Gets a set of directed edge pairs from the graph representing the ontology at the given IRI

        :param iri: the location of the ontology
        :type iri: str
        """
        self.ensure_namespace_owl(iri)
        return self.namespace_edge_cache[iri]

    def get_annotation_owl_edges(self, iri):
        """Gets a set of classes and individuals in the ontology at the given IRI

        :param iri: the location of the ontology
        :type iri: str
        """
        self.ensure_annotation_owl(iri)
        return self.annotation_edge_cache[iri]

    def get_namespace_owl_graph(self, iri):
        """Gets the graph representing the ontology at the given IRI

        :param iri: the location of the ontology
        :type iri: str
        """
        self.ensure_namespace_owl(iri)
        return self.namespace_graph_cache[iri]

    def get_annotation_owl_graph(self, iri):
        """Gets the graph representing the ontology at the given IRI

        :param iri: the location of the ontology
        :type iri: str
        """
        self.ensure_annotation_owl(iri)
        return self.annotation_graph_cache[iri]

    def get_namespace_owl_urls(self):
        """Returns a list of the locations of the stored ontologies"""
        return [owl.iri for owl in self.session.query(models.OwlNamespace).all()]

    def ensure_default_owl_namespaces(self):
        """Caches the default set of ontologies"""
        for url in defaults.default_owl:
            self.ensure_namespace_owl(url)

    def get_definition_urls(self):
        """Returns a list of the URLs for all definitions stored in the database"""
        return list(itt.chain(self.get_namespace_urls(), self.get_annotation_urls(), self.get_namespace_owl_urls()))

    # Manage Equivalences

    def ensure_equivalence_class(self, label):
        result = self.session.query(models.NamespaceEntryEquivalence).filter_by(label=label).one_or_none()

        if result is None:
            result = models.NamespaceEntryEquivalence(label=label)
            self.session.add(result)
            self.session.commit()

        return result

    def insert_equivalences(self, url, namespace_url):
        """Given a url to a .beleq file and its accompanying namespace url, populate the database"""
        self.ensure_namespace(namespace_url)

        log.info('Caching equivalences: %s', url)

        config = get_bel_resource(url)
        values = config['Values']

        ns = self.session.query(models.Namespace).filter_by(url=namespace_url).one()

        for entry in ns.entries:
            equivalence_label = values[entry.name]
            equivalence = self.ensure_equivalence_class(equivalence_label)
            entry.equivalence_id = equivalence.id

        ns.has_equivalences = True

        self.session.commit()

    def ensure_equivalences(self, url, namespace_url):
        """Check if the equivalence file is already loaded, and if not, load it"""
        self.ensure_namespace(namespace_url)

        ns = self.session.query(models.Namespace).filter_by(url=namespace_url).one()

        if not ns.has_equivalences:
            self.insert_equivalences(url, namespace_url)

    def get_equivalence_by_entry(self, namespace_url, name):
        """Gets the equivalence class

        :param namespace_url: the URL of the namespace
        :param name: the name of the entry in the namespace
        :return: the equivalence class of the entry in the given namespace
        """
        ns = self.session.query(models.Namespace).filter_by(url=namespace_url).one()
        ns_entry = self.session.query(models.NamespaceEntry).filter(models.NamespaceEntry.namespace_id == ns.id,
                                                                    models.NamespaceEntry.name == name).one()
        return ns_entry.equivalence

    def get_equivalence_members(self, equivalence_class):
        """Gets all members of the given equivalence class

        :param equivalence_class: the label of the equivalence class. example: '0b20937b-5eb4-4c04-8033-63b981decce7'
                                    for Alzheimer's Disease
        :return: a list of members of the class
        """
        eq = self.session.query(models.NamespaceEntryEquivalence).filter_by(label=equivalence_class).one()
        return eq.members<|MERGE_RESOLUTION|>--- conflicted
+++ resolved
@@ -28,7 +28,7 @@
 
 
 class CacheManager(BaseCacheManager):
-    """The definition cache manager takes care of storing BEL namespace and annotation files for later use. It uses 
+    """The definition cache manager takes care of storing BEL namespace and annotation files for later use. It uses
     SQLite by default for speed and lightness, but any database can be used wiht its SQLAlchemy interface.
     """
 
@@ -134,8 +134,11 @@
         self.ensure_namespace(url)
         return self.namespace_cache[url]
 
-<<<<<<< HEAD
-    def ls_namespaces(self, data=False):
+    def get_namespace_urls(self):
+        """Returns a list of the locations of the stored namespaces and annotations"""
+        return [definition.url for definition in self.session.query(models.Namespace).all()]
+
+    def get_namespace_data(self, data=False):
         """Returns a list of the locations of the stored namespaces and annotations
 
         :param data: Flag that indicates if all column data should be returned.
@@ -151,11 +154,6 @@
             result = [definition.data for definition in self.session.query(models.Namespace).all()]
 
         return result
-=======
-    def get_namespace_urls(self):
-        """Returns a list of the locations of the stored namespaces and annotations"""
-        return [definition.url for definition in self.session.query(models.Namespace).all()]
->>>>>>> 59119f85
 
     def ensure_default_namespaces(self):
         """Caches the default set of namespaces"""
