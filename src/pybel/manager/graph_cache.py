--- conflicted
+++ resolved
@@ -1,12 +1,5 @@
-<<<<<<< HEAD
 # -*- coding: utf-8 -*-
 
-import logging
-
-from . import models
-from .cache import BaseCacheManager
-from ..io import to_bytes, from_bytes
-=======
 import logging
 import time
 
@@ -14,24 +7,15 @@
 
 from . import models
 from .cache import BaseCacheManager, CacheManager
-from .. import io
+from ..io import to_bytes, from_bytes
 from ..canonicalize import decanonicalize_node, decanonicalize_edge
-from ..constants import PYBEL_AUTOEVIDENCE
->>>>>>> cea7cdb1
+from ..constants import * # PYBEL_AUTOEVIDENCE
 
 log = logging.getLogger(__name__)
 
-ANNOTATION_KEY_BLACKLIST = {'citation', 'SupportingText', 'subject', 'object', 'relation'}
-
-log = logging.getLogger('pybel')
-
 
 class GraphCacheManager(BaseCacheManager):
-<<<<<<< HEAD
-    def insert_graph(self, graph):
-=======
     def store_graph(self, graph, store_parts=True):
->>>>>>> cea7cdb1
         """Stores a graph in the database
 
         :param graph: a BEL network
@@ -39,12 +23,8 @@
         :param store_parts: Store the nodes, edges, citation, evidence, and annotations to the cache
         :type store_parts: bool
         """
-<<<<<<< HEAD
+        t = time.time()
         network = models.Network(blob=to_bytes(graph), **graph.document)
-=======
-        t = time.time()
-        network = models.Network(blob=io.to_bytes(graph), **graph.document)
->>>>>>> cea7cdb1
 
         if store_parts:
             self.store_graph_parts(network, graph)
@@ -74,9 +54,9 @@
             self.cache_manager.ensure_annotation(anno_url)
 
         # FIXME add GOCC ensurement to creation of graph.namespace_url ? --> Extract to constans!!!!
-        GOCC = 'http://resource.belframework.org/belframework/20150611/namespace/go-cellular-component.belns'
-        self.cache_manager.ensure_namespace(GOCC)
-        graph.namespace_url['GOCC'] = GOCC
+        #GOCC = 'http://resource.belframework.org/belframework/20150611/namespace/go-cellular-component.belns'
+        #self.cache_manager.ensure_namespace(GOCC)
+        #graph.namespace_url['GOCC'] = GOCC
 
         nc = {node: self.get_or_create_node(graph, node) for node in graph}
 
@@ -84,13 +64,13 @@
             source, target = nc[u], nc[v]
             edge_bel = decanonicalize_edge(graph, u, v, k)
 
-            if 'citation' not in data and 'SupportingText' not in data:  # have to assume it's a valid graph at this point
-                data['citation'] = dict(type='Other', name=PYBEL_AUTOEVIDENCE, reference='0')
-                data['SupportingText'] = PYBEL_AUTOEVIDENCE
-
-            citation = self.get_or_create_citation(**data['citation'])
-            evidence = self.get_or_create_evidence(citation, data['SupportingText'])
-            edge = self.get_or_create_edge(k, source, target, evidence, edge_bel, data['relation'])
+            if CITATION not in data and BEL_KEYWORD_SUPPORT not in data:  # have to assume it's a valid graph at this point
+                data[CITATION] = dict(type='Other', name=PYBEL_AUTOEVIDENCE, reference='0')
+                data[BEL_KEYWORD_SUPPORT] = PYBEL_AUTOEVIDENCE
+
+            citation = self.get_or_create_citation(**data[CITATION])
+            evidence = self.get_or_create_evidence(citation, data[EVIDENCE])
+            edge = self.get_or_create_edge(k, source, target, evidence, edge_bel, data[RELATION])
 
             # edge.properties = self.get_or_create_property(graph, data)
             properties = self.get_or_create_property(graph, data)
@@ -98,10 +78,7 @@
                 if property not in edge.properties:
                     edge.properties.append(property)
 
-            for key, value in data.items():
-                if key in ANNOTATION_KEY_BLACKLIST:
-                    continue
-
+            for key, value in data[ANNOTATIONS].items():
                 if key not in graph.annotation_url:
                     # FIXME not sure how to handle local annotations. Maybe show warning that can't be cached?
                     continue
@@ -136,10 +113,14 @@
             n = self.session.query(models.Network).filter(models.Network.name == name).order_by(
                 models.Network.created.desc()).limit(1).one()
 
-<<<<<<< HEAD
         return from_bytes(n.blob)
-=======
-        return io.from_bytes(n.blob)
+
+    def drop_graph(self, network_id):
+        """Drops a graph by ID"""
+
+        # TODO delete with cascade
+        self.session.query(models.Network).filter(models.Network.id == network_id).delete()
+        self.session.commit()
 
     def ls(self):
         return [(network.name, network.version) for network in self.session.query(models.Network).all()]
@@ -182,11 +163,11 @@
         try:
             result = self.session.query(models.Node).filter_by(bel=bel).one()
         except NoResultFound:
-            type = node_data['type']
-
-            if 'namespace' in node_data:
-                url = graph.namespace_url[node_data['namespace']]
-                name_id = self.cache_manager.namespace_id_cache[url][node_data['name']]
+            type = node_data[FUNCTION]
+
+            if NAMESPACE in node_data:
+                url = graph.namespace_url[node_data[NAMESPACE]]
+                name_id = self.cache_manager.namespace_id_cache[url][node_data[NAME]]
                 namespaceEntry = self.get_name(name_id)
 
                 result = models.Node(bel=bel, namespaceEntry=namespaceEntry, type=type)
@@ -217,23 +198,23 @@
         modification_list = []
         if node_data['type'] == 'ProteinFusion':
             modType = 'ProteinFusion'
-            p3namespace_url = graph.namespace_url[node_data['partner_3p']['namespace']]
-            p3name_id = self.cache_manager.namespace_id_cache[p3namespace_url][node_data['partner_3p']['name']]
+            p3namespace_url = graph.namespace_url[node_data[PARTNER_3P][NAMESPACE]]
+            p3name_id = self.cache_manager.namespace_id_cache[p3namespace_url][node_data[PARTNER_3P][NAME]]
             p3namespaceEntry = self.get_name(p3name_id)
 
-            p5namespace_url = graph.namespace_url[node_data['partner_5p']['namespace']]
-            p5name_id = self.cache_manager.namespace_id_cache[p5namespace_url][node_data['partner_5p']['name']]
+            p5namespace_url = graph.namespace_url[node_data[PARTNER_5P][NAMESPACE]]
+            p5name_id = self.cache_manager.namespace_id_cache[p5namespace_url][node_data[PARTNER_5P][NAME]]
             p5namespaceEntry = self.get_name(p5name_id)
 
             modification_list.append({
                 'modType': modType,
                 'p3Partner': p3namespaceEntry,
-                'p3Range': node_data['range_3p'][0],
+                'p3Range': node_data[RANGE_3P][0],
                 'p5Partner': p5namespaceEntry,
-                'p5Range': node_data['range_5p'][0],
+                'p5Range': node_data[RANGE_5P][0],
             })
         else:
-            for variant in node_data['variants']:
+            for variant in node_data[VARIANTS]:
                 modType = variant[0]
                 if modType == 'Variant':
                     modification_list.append({
@@ -290,7 +271,6 @@
             result = models.Citation(type=type, name=name, reference=reference)
             self.session.add(result)
             self.session.flush()
-            # self.session.commit()  # TODO remove?
         return result
 
     def get_or_create_evidence(self, citation, evidence):
@@ -309,7 +289,6 @@
             result = models.Evidence(text=evidence, citation=citation)
             self.session.add(result)
             self.session.flush()
-            # self.session.commit()  # TODO remove?
         return result
 
     def get_or_create_property(self, graph, edge_data):
@@ -324,22 +303,22 @@
         """
         properties = []
         property_list = []
-        for participant in ('subject', 'object'):
+        for participant in (SUBJECT, OBJECT):
             if participant in edge_data:
                 participant_data = edge_data[participant]
-                modifier = participant_data['modifier']
+                modifier = participant_data[MODIFIER]
                 property_dict = {
                     'participant': participant,
                     'modifier': modifier
                 }
 
-                if modifier in ('Activity', 'Translocation'):
-                    for effect_type, effect_value in participant_data['effect'].items():
+                if modifier in (ACTIVITY, TRANSLOCATION):
+                    for effect_type, effect_value in participant_data[EFFECT].items():
                         property_dict['relativeKey'] = effect_type
-                        if 'namespace' in effect_value:
-                            namespace_url = graph.namespace_url[effect_value['namespace']]
+                        if NAMESPACE in effect_value:
+                            namespace_url = graph.namespace_url[effect_value[NAMESPACE]]
                             namespaceEntry_id = self.cache_manager.namespace_id_cache[namespace_url][
-                                effect_value['name']]
+                                effect_value[NAME]]
                             property_dict['namespaceEntry'] = self.get_name(namespaceEntry_id)
                         else:
                             property_dict['propValue'] = effect_value
@@ -410,34 +389,59 @@
 
         :return: Dictionary with 'key' and 'node' keys.
         """
-        node_info = node_object.old_forGraph()
+        node_info = node_object.forGraph()
         key = list(node_info['key'])
         data = node_info['data']
         if node_object.type in ('Complex', 'Composite', 'List'):
-            components = self.session.query(models.Edge).filter_by(source=node_object, relation='hasComponent').all()
+            components = self.session.query(models.Edge).filter_by(source=node_object, relation=HAS_COMPONENT).all()
             for component in components:
-                component_key = component.target.old_forGraph()['key']
+                component_key = component.target.forGraph()['key']
                 key.append(component_key)
 
-        elif node_object.type == 'Reaction':
+        elif node_object.type == REACTION:
             reactant_components = self.session.query(models.Edge).filter_by(source=node_object,
-                                                                            relation='hasReactant').all()
+                                                                            relation=HAS_REACTANT).all()
             product_components = self.session.query(models.Edge).filter_by(source=node_object,
-                                                                           relation='hasProduct').all()
-            reactant_keys = tuple([reactant.target.old_forGraph()['key'] for reactant in reactant_components])
-            product_keys = tuple([product.target.old_forGraph()['key'] for product in product_components])
+                                                                           relation=HAS_PRODUCT).all()
+            reactant_keys = tuple([reactant.target.forGraph()['key'] for reactant in reactant_components])
+            product_keys = tuple([product.target.forGraph()['key'] for product in product_components])
             key.append(reactant_keys)
             key.append(product_keys)
 
         return {'key': tuple(key), 'node': (tuple(key), data)}
->>>>>>> cea7cdb1
-
-    def drop_graph(self, network_id):
-        """Drops a graph by ID"""
-
-        # TODO delete with cascade
-        self.session.query(models.Network).filter(models.Network.id == network_id).delete()
-        self.session.commit()
-
-    def ls(self):
-        return [(network.id, network.name, network.version) for network in self.session.query(models.Network).all()]+
+
+def to_database(graph, connection=None):
+    """Stores a graph in a database
+
+    :param graph: a BEL graph
+    :type graph: BELGraph
+    :param connection: The string form of the URL is :code:`dialect[+driver]://user:password@host/dbname[?key=value..]`,
+                       where dialect is a database name such as mysql, oracle, postgresql, etc., and driver the name
+                       of a DBAPI, such as psycopg2, pyodbc, cx_oracle, etc. Alternatively, the URL can be an instance
+                       of URL
+    :type connection: str
+    """
+    if isinstance(connection, GraphCacheManager):
+        connection.store_graph(graph)
+    else:
+        GraphCacheManager(connection).store_graph(graph)
+
+
+def from_database(name, version=None, connection=None):
+    """Loads a BEL graph from a database
+
+
+    :param name: The name of the graph
+    :type name: str
+    :param version: The version string of the graph. If not specified, loads most recent graph added with this name
+    :type version: str
+    :param connection: The string form of the URL is :code:`dialect[+driver]://user:password@host/dbname[?key=value..]`,
+                       where dialect is a database name such as mysql, oracle, postgresql, etc., and driver the name
+                       of a DBAPI, such as psycopg2, pyodbc, cx_oracle, etc. Alternatively, the URL can be an instance
+                       of URL.
+    :type connection: str
+    :return: a BEL graph loaded from the database
+    :rtype: BELGraph
+    """
+    return GraphCacheManager(connection).get_graph(name, version)